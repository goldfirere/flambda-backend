(**************************************************************************)
(*                                                                        *)
(*                                 OCaml                                  *)
(*                                                                        *)
(*             Xavier Leroy, projet Cristal, INRIA Rocquencourt           *)
(*                                                                        *)
(*   Copyright 1996 Institut National de Recherche en Informatique et     *)
(*     en Automatique.                                                    *)
(*                                                                        *)
(*   All rights reserved.  This file is distributed under the terms of    *)
(*   the GNU Lesser General Public License version 2.1, with the          *)
(*   special exception on linking described in the file LICENSE.          *)
(*                                                                        *)
(**************************************************************************)

(* Selection of pseudo-instructions, assignment of pseudo-registers,
   sequentialization. *)

open Cmm
open Reg
open Mach
module Int = Numbers.Int
module V = Backend_var
module VP = Backend_var.With_provenance

type trap_stack_info =
  | Unreachable
  | Reachable of trap_stack

type static_handler =
  { regs : Reg.t array list;
    traps_ref : trap_stack_info ref
  }

type environment =
  { vars :
      (Reg.t array * Backend_var.Provenance.t option * Asttypes.mutable_flag)
      V.Map.t;
    static_exceptions : static_handler Int.Map.t;
        (** Which registers must be populated when jumping to the given
        handler. *)
    trap_stack : trap_stack
  }

let env_add ?(mut = Asttypes.Immutable) var regs env =
  let provenance = VP.provenance var in
  let var = VP.var var in
  { env with vars = V.Map.add var (regs, provenance, mut) env.vars }

let env_add_static_exception id v env =
  let r = ref Unreachable in
  let s : static_handler = { regs = v; traps_ref = r } in
  { env with static_exceptions = Int.Map.add id s env.static_exceptions }, r

let env_find id env =
  let regs, _provenance, _mut = V.Map.find id env.vars in
  regs

let env_find_mut id env =
  let regs, provenance, mut = V.Map.find id env.vars in
  (match mut with
  | Asttypes.Mutable -> ()
  | Asttypes.Immutable ->
    Misc.fatal_errorf "Selectgen.env_find_mut: %a is not mutable" V.print id);
  regs, provenance

let _env_find_with_provenance id env = V.Map.find id env.vars

let env_find_static_exception id env = Int.Map.find id env.static_exceptions

let env_enter_trywith env id =
  let env, _ = env_add_static_exception id [] env in
  env

let env_set_trap_stack env trap_stack = { env with trap_stack }

let rec combine_traps trap_stack = function
  | [] -> trap_stack
  | Push t :: l -> combine_traps (Specific_trap (t, trap_stack)) l
  | Pop _ :: l -> (
    match trap_stack with
    | Uncaught -> Misc.fatal_error "Trying to pop a trap from an empty stack"
    | Specific_trap (_, ts) -> combine_traps ts l)

let print_traps ppf traps =
  let rec print_traps ppf = function
    | Uncaught -> Format.fprintf ppf "T"
    | Specific_trap (lbl, ts) -> Format.fprintf ppf "%d::%a" lbl print_traps ts
  in
  Format.fprintf ppf "(%a)" print_traps traps

let set_traps nfail traps_ref base_traps exit_traps =
  let traps = combine_traps base_traps exit_traps in
  match !traps_ref with
  | Unreachable ->
    (* Format.eprintf "Traps for %d set to %a@." nfail print_traps traps; *)
    traps_ref := Reachable traps
  | Reachable prev_traps ->
    if prev_traps <> traps
    then
      Misc.fatal_errorf
        "Mismatching trap stacks for continuation %d@.Previous traps: %a@.New \
         traps: %a"
        nfail print_traps prev_traps print_traps traps
    else ()

let set_traps_for_raise env =
  let ts = env.trap_stack in
  match ts with
  | Uncaught -> ()
  | Specific_trap (lbl, _) -> (
    match env_find_static_exception lbl env with
    | s -> set_traps lbl s.traps_ref ts [Pop lbl]
    | exception Not_found ->
      Misc.fatal_errorf "Trap %d not registered in env" lbl)

let trap_stack_is_empty env =
  match env.trap_stack with Uncaught -> true | Specific_trap _ -> false

let pop_all_traps env =
  let rec pop_all acc = function
    | Uncaught -> acc
    | Specific_trap (lbl, t) -> pop_all (Pop lbl :: acc) t
  in
  pop_all [] env.trap_stack

let env_empty =
  { vars = V.Map.empty;
    static_exceptions = Int.Map.empty;
    trap_stack = Uncaught
  }

let select_mutable_flag : Asttypes.mutable_flag -> Mach.mutable_flag = function
  | Immutable -> Immutable
  | Mutable -> Mutable

(* Infer the type of the result of an operation *)

let oper_result_type = function
  | Capply (ty, _) -> ty
  | Cextcall { ty; ty_args = _; alloc = _; func = _ } -> ty
  | Cload { memory_chunk } -> (
    match memory_chunk with
    | Word_val -> typ_val
    | Single { reg = Float64 } | Double -> typ_float
    | Single { reg = Float32 } -> typ_float32
    | Onetwentyeight_aligned | Onetwentyeight_unaligned -> typ_vec128
    | _ -> typ_int)
  | Calloc _ -> typ_val
  | Cstore (_c, _) -> typ_void
  | Cdls_get -> typ_val
  | Cprefetch _ -> typ_void
  | Catomic _ -> typ_int
  | Caddi | Csubi | Cmuli | Cmulhi _ | Cdivi | Cmodi | Cand | Cor | Cxor | Clsl
  | Clsr | Casr | Cclz _ | Cctz _ | Cpopcnt | Cbswap _ | Ccmpi _ | Ccmpa _
  | Ccmpf _ ->
    typ_int
  | Caddv -> typ_val
  | Cadda -> typ_addr
  | Cnegf Float64
  | Cabsf Float64
  | Caddf Float64
  | Csubf Float64
  | Cmulf Float64
  | Cdivf Float64 ->
    typ_float
  | Cnegf Float32
  | Cabsf Float32
  | Caddf Float32
  | Csubf Float32
  | Cmulf Float32
  | Cdivf Float32 ->
    typ_float32
  | Cpackf32 -> typ_float
  | Ccsel ty -> ty
  | Creinterpret_cast Value_of_int -> typ_val
  | Creinterpret_cast V128_of_v128 -> typ_vec128
  | Creinterpret_cast (Float_of_int64 | Float_of_float32) -> typ_float
  | Creinterpret_cast (Float32_of_int32 | Float32_of_float) -> typ_float32
  | Creinterpret_cast (Int_of_value | Int64_of_float | Int32_of_float32) ->
    typ_int
  | Cstatic_cast (Float_of_float32 | Float_of_int Float64) -> typ_float
  | Cstatic_cast (Float32_of_float | Float_of_int Float32) -> typ_float32
  | Cstatic_cast (Int_of_float (Float64 | Float32)) -> typ_int
  | Cstatic_cast (V128_of_scalar _) -> typ_vec128
  | Cstatic_cast (Scalar_of_v128 Float64x2) -> typ_float
  | Cstatic_cast (Scalar_of_v128 Float32x4) -> typ_float32
  | Cstatic_cast (Scalar_of_v128 (Int8x16 | Int16x8 | Int32x4 | Int64x2)) ->
    typ_int
  | Craise _ -> typ_void
  | Cprobe _ -> typ_void
  | Cprobe_is_enabled _ -> typ_int
  | Copaque -> typ_val
  | Cpoll -> typ_void
  | Cbeginregion ->
    (* This must not be typ_val; the begin-region operation returns a naked
       pointer into the local allocation stack. *)
    typ_int
  | Cendregion -> typ_void
  | Ctuple_field (field, fields_ty) -> fields_ty.(field)

(* Infer the size in bytes of the result of an expression whose evaluation may
   be deferred (cf. [emit_parts]). *)

let size_component : machtype_component -> int = function
  | Val | Addr -> Arch.size_addr
  | Int -> Arch.size_int
  | Float -> Arch.size_float
  | Float32 ->
    (* CR layouts v5.1: reconsider when float32 fields are efficiently packed.
       Note that packed float32# arrays are handled via a separate path. *)
    Arch.size_float
  | Vec128 -> Arch.size_vec128

let size_machtype mty =
  let size = ref 0 in
  for i = 0 to Array.length mty - 1 do
    size := !size + size_component mty.(i)
  done;
  !size

let size_expr (env : environment) exp =
  let rec size localenv = function
    | Cconst_int _ | Cconst_natint _ -> Arch.size_int
    | Cconst_symbol _ -> Arch.size_addr
    | Cconst_float _ -> Arch.size_float
    | Cconst_float32 _ ->
      (* CR layouts v5.1: reconsider when float32 fields are efficiently packed.
         Note that packed float32# arrays are handled via a separate path. *)
      Arch.size_float
    | Cconst_vec128 _ -> Arch.size_vec128
    | Cvar id -> (
      try V.Map.find id localenv
      with Not_found -> (
        try
          let regs = env_find id env in
          size_machtype (Array.map (fun r -> r.typ) regs)
        with Not_found ->
          Misc.fatal_error
            ("Selection.size_expr: unbound var " ^ V.unique_name id)))
    | Ctuple el -> List.fold_right (fun e sz -> size localenv e + sz) el 0
    | Cop (op, _, _) -> size_machtype (oper_result_type op)
    | Clet (id, arg, body) ->
      size (V.Map.add (VP.var id) (size localenv arg) localenv) body
    | Csequence (_e1, e2) -> size localenv e2
    | _ -> Misc.fatal_error "Selection.size_expr"
  in
  size V.Map.empty exp

(* Swap the two arguments of an integer comparison *)

let swap_intcomp = function
  | Isigned cmp -> Isigned (swap_integer_comparison cmp)
  | Iunsigned cmp -> Iunsigned (swap_integer_comparison cmp)

(* Naming of registers *)

let all_regs_anonymous rv =
  try
    for i = 0 to Array.length rv - 1 do
      if not (Reg.anonymous rv.(i)) then raise Exit
    done;
    true
  with Exit -> false

let name_regs id rv =
  let id = VP.var id in
  if Array.length rv = 1
  then rv.(0).raw_name <- Raw_name.create_from_var id
  else
    for i = 0 to Array.length rv - 1 do
      rv.(i).raw_name <- Raw_name.create_from_var id;
      rv.(i).part <- Some i
    done

let maybe_emit_naming_op env ~bound_name seq regs =
  match bound_name with
  | None -> ()
  | Some bound_name ->
    let provenance = VP.provenance bound_name in
    if Option.is_some provenance
    then
      let bound_name = VP.var bound_name in
      let naming_op =
        Iname_for_debugger
          { ident = bound_name;
            provenance;
            which_parameter = None;
            is_assignment = false;
            regs
          }
      in
      seq#insert_debug env (Iop naming_op) Debuginfo.none [||] [||]

(* "Join" two instruction sequences, making sure they return their results in
   the same registers. *)

let join env opt_r1 seq1 opt_r2 seq2 ~bound_name =
  let maybe_emit_naming_op = maybe_emit_naming_op env ~bound_name in
  match opt_r1, opt_r2 with
  | None, _ -> opt_r2
  | _, None -> opt_r1
  | Some r1, Some r2 ->
    let l1 = Array.length r1 in
    assert (l1 = Array.length r2);
    let r = Array.make l1 Reg.dummy in
    for i = 0 to l1 - 1 do
      if Reg.anonymous r1.(i) && Cmm.ge_component r1.(i).typ r2.(i).typ
      then (
        r.(i) <- r1.(i);
        seq2#insert_move env r2.(i) r1.(i);
        maybe_emit_naming_op seq2 [| r1.(i) |])
      else if Reg.anonymous r2.(i) && Cmm.ge_component r2.(i).typ r1.(i).typ
      then (
        r.(i) <- r2.(i);
        seq1#insert_move env r1.(i) r2.(i);
        maybe_emit_naming_op seq1 [| r2.(i) |])
      else
        let typ = Cmm.lub_component r1.(i).typ r2.(i).typ in
        r.(i) <- Reg.create typ;
        seq1#insert_move env r1.(i) r.(i);
        maybe_emit_naming_op seq1 [| r.(i) |];
        seq2#insert_move env r2.(i) r.(i);
        maybe_emit_naming_op seq2 [| r.(i) |]
    done;
    Some r

(* Same, for N branches *)

let join_array env rs ~bound_name =
  let maybe_emit_naming_op = maybe_emit_naming_op env ~bound_name in
  let some_res = ref None in
  for i = 0 to Array.length rs - 1 do
    let r, _ = rs.(i) in
    match r with
    | None -> ()
    | Some r -> (
      match !some_res with
      | None -> some_res := Some (r, Array.map (fun r -> r.typ) r)
      | Some (r', types) ->
        let types =
          Array.map2 (fun r typ -> Cmm.lub_component r.typ typ) r types
        in
        some_res := Some (r', types))
  done;
  match !some_res with
  | None -> None
  | Some (template, types) ->
    let size_res = Array.length template in
    let res = Array.make size_res Reg.dummy in
    for i = 0 to size_res - 1 do
      res.(i) <- Reg.create types.(i)
    done;
    for i = 0 to Array.length rs - 1 do
      let r, s = rs.(i) in
      match r with
      | None -> ()
      | Some r ->
        s#insert_moves env r res;
        maybe_emit_naming_op s res
    done;
    Some res

(* Name of function being compiled *)
let current_function_name = ref ""

let current_function_is_check_enabled = ref false

module Effect = struct
  type t =
    | None
    | Raise
    | Arbitrary

  let join t1 t2 =
    match t1, t2 with
    | None, t2 -> t2
    | t1, None -> t1
    | Raise, Raise -> Raise
    | Arbitrary, _ | _, Arbitrary -> Arbitrary

  let pure = function None -> true | Raise | Arbitrary -> false
end

module Coeffect = struct
  type t =
    | None
    | Read_mutable
    | Arbitrary

  let join t1 t2 =
    match t1, t2 with
    | None, t2 -> t2
    | t1, None -> t1
    | Read_mutable, Read_mutable -> Read_mutable
    | Arbitrary, _ | _, Arbitrary -> Arbitrary

  let copure = function None -> true | Read_mutable | Arbitrary -> false
end

module Effect_and_coeffect : sig
  type t

  val none : t

  val arbitrary : t

  val effect : t -> Effect.t

  val coeffect : t -> Coeffect.t

  val pure_and_copure : t -> bool

  val effect_only : Effect.t -> t

  val coeffect_only : Coeffect.t -> t

  val create : Effect.t -> Coeffect.t -> t

  val join : t -> t -> t

  val join_list_map : 'a list -> ('a -> t) -> t
end = struct
  type t = Effect.t * Coeffect.t

  let none = Effect.None, Coeffect.None

  let arbitrary = Effect.Arbitrary, Coeffect.Arbitrary

  let effect (e, _ce) = e

  let coeffect (_e, ce) = ce

  let pure_and_copure (e, ce) = Effect.pure e && Coeffect.copure ce

  let effect_only e = e, Coeffect.None

  let coeffect_only ce = Effect.None, ce

  let create e ce = e, ce

  let join (e1, ce1) (e2, ce2) = Effect.join e1 e2, Coeffect.join ce1 ce2

  let join_list_map xs f =
    match xs with
    | [] -> none
    | x :: xs -> List.fold_left (fun acc x -> join acc (f x)) (f x) xs
end

let select_effects (e : Cmm.effects) : Effect.t =
  match e with No_effects -> None | Arbitrary_effects -> Arbitrary

let select_coeffects (e : Cmm.coeffects) : Coeffect.t =
  match e with No_coeffects -> None | Has_coeffects -> Arbitrary

(* The default instruction selection class *)

<<<<<<< HEAD
class virtual selector_generic = object (self : 'self)

(* A syntactic criterion used in addition to judgements about (co)effects as
   to whether the evaluation of a given expression may be deferred by
   [emit_parts].  This criterion is a property of the instruction selection
   algorithm in this file rather than a property of the Cmm language.
*)
method is_simple_expr = function
    Cconst_int _ -> true
  | Cconst_natint _ -> true
  | Cconst_float32 _ -> true
  | Cconst_float _ -> true
  | Cconst_symbol _ -> true
  | Cconst_vec128 _ -> true
  | Cvar _ -> true
  | Ctuple el -> List.for_all self#is_simple_expr el
  | Clet(_id, arg, body) | Clet_mut(_id, _, arg, body) ->
    self#is_simple_expr arg && self#is_simple_expr body
  | Cphantom_let(_var, _defining_expr, body) -> self#is_simple_expr body
  | Csequence(e1, e2) -> self#is_simple_expr e1 && self#is_simple_expr e2
  | Cop(op, args, _) ->
      begin match op with
        (* Cextcall with neither effects nor coeffects is simple
           if its arguments are *)
      | Cextcall { effects = No_effects; coeffects = No_coeffects; } ->
        List.for_all self#is_simple_expr args
        (* The following may have side effects *)
      | Capply _ | Cextcall _ | Calloc _ | Cstore _
      | Craise _ | Catomic _
      | Cprobe _ | Cprobe_is_enabled _ | Copaque
      | Cpoll -> false
      | Cprefetch _ | Cbeginregion | Cendregion -> false (* avoid reordering *)
        (* The remaining operations are simple if their args are *)
      | Cload _ | Caddi | Csubi | Cmuli | Cmulhi _ | Cdivi | Cmodi | Cand | Cor
      | Cxor | Clsl | Clsr | Casr | Ccmpi _ | Caddv | Cadda | Ccmpa _ | Cnegf _
      | Cclz _ | Cctz _ | Cpopcnt
      | Cbswap _
      | Ccsel _
      | Cabsf _ | Caddf _ | Csubf _ | Cmulf _ | Cdivf _ | Cpackf32
      | Creinterpret_cast _ | Cstatic_cast _
      | Ctuple_field _
      | Ccmpf _ | Cdls_get -> List.for_all self#is_simple_expr args
      end
  | Cassign _ | Cifthenelse _ | Cswitch _ | Ccatch _ | Cexit _
  | Ctrywith _ -> false

(* Analyses the effects and coeffects of an expression.  This is used across
   a whole list of expressions with a view to determining which expressions
   may have their evaluation deferred.  The result of this function, modulo
   target-specific judgements if the [effects_of] method is overridden, is a
   property of the Cmm language rather than anything particular about the
   instruction selection algorithm in this file.

   In the case of e.g. an OCaml function call, the arguments whose evaluation
   cannot be deferred (cf. [emit_parts], below) are computed in right-to-left
   order first with their results going into temporaries, then the block is
   allocated, then the remaining arguments are evaluated before being
   combined with the temporaries. *)
method effects_of exp =
  let module EC = Effect_and_coeffect in
  match exp with
  | Cconst_int _ | Cconst_natint _ | Cconst_float32 _ | Cconst_float _
  | Cconst_symbol _ | Cconst_vec128 _ | Cvar _ -> EC.none
  | Ctuple el -> EC.join_list_map el self#effects_of
  | Clet (_id, arg, body) | Clet_mut (_id, _, arg, body) ->
    EC.join (self#effects_of arg) (self#effects_of body)
  | Cphantom_let (_var, _defining_expr, body) -> self#effects_of body
  | Csequence (e1, e2) ->
    EC.join (self#effects_of e1) (self#effects_of e2)
  | Cifthenelse (cond, _ifso_dbg, ifso, _ifnot_dbg, ifnot, _dbg, _kind) ->
    EC.join (self#effects_of cond)
      (EC.join (self#effects_of ifso) (self#effects_of ifnot))
  | Cop (op, args, _) ->
    let from_op =
      match op with
      | Cextcall { effects = e; coeffects = ce; } ->
        EC.create (select_effects e) (select_coeffects ce)
      | Capply _ | Cprobe _ | Copaque | Cpoll -> EC.arbitrary
      | Calloc Alloc_heap -> EC.none
      | Calloc Alloc_local -> EC.coeffect_only Coeffect.Arbitrary
      | Cstore _ -> EC.effect_only Effect.Arbitrary
      | Cbeginregion | Cendregion -> EC.arbitrary
      | Cprefetch _ -> EC.arbitrary
      | Catomic _ -> EC.arbitrary
      | Craise _ -> EC.effect_only Effect.Raise
      | Cload {mutability = Asttypes.Immutable} -> EC.none
      | Cload {mutability = Asttypes.Mutable} | Cdls_get ->
        EC.coeffect_only Coeffect.Read_mutable
      | Cprobe_is_enabled _ -> EC.coeffect_only Coeffect.Arbitrary
      | Ctuple_field _
      | Caddi | Csubi | Cmuli | Cmulhi _ | Cdivi | Cmodi | Cand | Cor | Cxor
      | Cbswap _
      | Ccsel _
      | Cclz _ | Cctz _ | Cpopcnt
      | Clsl | Clsr | Casr | Ccmpi _ | Caddv | Cadda | Ccmpa _
      | Cnegf _ | Cabsf _ | Caddf _ | Csubf _ | Cmulf _ | Cdivf _ | Cpackf32
      | Creinterpret_cast _ | Cstatic_cast _
      | Ccmpf _ ->
=======
class virtual selector_generic =
  object (self : 'self)
    (* A syntactic criterion used in addition to judgements about (co)effects as
       to whether the evaluation of a given expression may be deferred by
       [emit_parts]. This criterion is a property of the instruction selection
       algorithm in this file rather than a property of the Cmm language. *)
    method is_simple_expr =
      function
      | Cconst_int _ -> true
      | Cconst_natint _ -> true
      | Cconst_float32 _ -> true
      | Cconst_float _ -> true
      | Cconst_symbol _ -> true
      | Cconst_vec128 _ -> true
      | Cvar _ -> true
      | Ctuple el -> List.for_all self#is_simple_expr el
      | Clet (_id, arg, body) | Clet_mut (_id, _, arg, body) ->
        self#is_simple_expr arg && self#is_simple_expr body
      | Cphantom_let (_var, _defining_expr, body) -> self#is_simple_expr body
      | Csequence (e1, e2) -> self#is_simple_expr e1 && self#is_simple_expr e2
      | Cop (op, args, _) -> (
        match op with
        (* Cextcall with neither effects nor coeffects is simple if its
           arguments are *)
        | Cextcall { effects = No_effects; coeffects = No_coeffects } ->
          List.for_all self#is_simple_expr args
          (* The following may have side effects *)
        | Capply _ | Cextcall _ | Calloc _ | Cstore _ | Craise _ | Catomic _
        | Cprobe _ | Cprobe_is_enabled _ | Copaque ->
          false
        | Cprefetch _ | Cbeginregion | Cendregion ->
          false
          (* avoid reordering *)
          (* The remaining operations are simple if their args are *)
        | Cload _ | Caddi | Csubi | Cmuli | Cmulhi _ | Cdivi | Cmodi | Cand
        | Cor | Cxor | Clsl | Clsr | Casr | Ccmpi _ | Caddv | Cadda | Ccmpa _
        | Cnegf _ | Cclz _ | Cctz _ | Cpopcnt | Cbswap _ | Ccsel _ | Cabsf _
        | Caddf _ | Csubf _ | Cmulf _ | Cdivf _ | Cpackf32 | Creinterpret_cast _
        | Cstatic_cast _ | Ctuple_field _ | Ccmpf _ | Cdls_get ->
          List.for_all self#is_simple_expr args)
      | Cassign _ | Cifthenelse _ | Cswitch _ | Ccatch _ | Cexit _ | Ctrywith _
        ->
        false

    (* Analyses the effects and coeffects of an expression. This is used across
       a whole list of expressions with a view to determining which expressions
       may have their evaluation deferred. The result of this function, modulo
       target-specific judgements if the [effects_of] method is overridden, is a
       property of the Cmm language rather than anything particular about the
       instruction selection algorithm in this file.

       In the case of e.g. an OCaml function call, the arguments whose
       evaluation cannot be deferred (cf. [emit_parts], below) are computed in
       right-to-left order first with their results going into temporaries, then
       the block is allocated, then the remaining arguments are evaluated before
       being combined with the temporaries. *)
    method effects_of exp =
      let module EC = Effect_and_coeffect in
      match exp with
      | Cconst_int _ | Cconst_natint _ | Cconst_float32 _ | Cconst_float _
      | Cconst_symbol _ | Cconst_vec128 _ | Cvar _ ->
>>>>>>> 8e32667f
        EC.none
      | Ctuple el -> EC.join_list_map el self#effects_of
      | Clet (_id, arg, body) | Clet_mut (_id, _, arg, body) ->
        EC.join (self#effects_of arg) (self#effects_of body)
      | Cphantom_let (_var, _defining_expr, body) -> self#effects_of body
      | Csequence (e1, e2) -> EC.join (self#effects_of e1) (self#effects_of e2)
      | Cifthenelse (cond, _ifso_dbg, ifso, _ifnot_dbg, ifnot, _dbg, _kind) ->
        EC.join (self#effects_of cond)
          (EC.join (self#effects_of ifso) (self#effects_of ifnot))
      | Cop (op, args, _) ->
        let from_op =
          match op with
          | Cextcall { effects = e; coeffects = ce } ->
            EC.create (select_effects e) (select_coeffects ce)
          | Capply _ | Cprobe _ | Copaque -> EC.arbitrary
          | Calloc Alloc_heap -> EC.none
          | Calloc Alloc_local -> EC.coeffect_only Coeffect.Arbitrary
          | Cstore _ -> EC.effect_only Effect.Arbitrary
          | Cbeginregion | Cendregion -> EC.arbitrary
          | Cprefetch _ -> EC.arbitrary
          | Catomic _ -> EC.arbitrary
          | Craise _ -> EC.effect_only Effect.Raise
          | Cload { mutability = Asttypes.Immutable } -> EC.none
          | Cload { mutability = Asttypes.Mutable } | Cdls_get ->
            EC.coeffect_only Coeffect.Read_mutable
          | Cprobe_is_enabled _ -> EC.coeffect_only Coeffect.Arbitrary
          | Ctuple_field _ | Caddi | Csubi | Cmuli | Cmulhi _ | Cdivi | Cmodi
          | Cand | Cor | Cxor | Cbswap _ | Ccsel _ | Cclz _ | Cctz _ | Cpopcnt
          | Clsl | Clsr | Casr | Ccmpi _ | Caddv | Cadda | Ccmpa _ | Cnegf _
          | Cabsf _ | Caddf _ | Csubf _ | Cmulf _ | Cdivf _ | Cpackf32
          | Creinterpret_cast _ | Cstatic_cast _ | Ccmpf _ ->
            EC.none
        in
        EC.join from_op (EC.join_list_map args self#effects_of)
      | Cassign _ | Cswitch _ | Ccatch _ | Cexit _ | Ctrywith _ -> EC.arbitrary

    (* Says whether an integer constant is a suitable immediate argument for the
       given integer operation *)

    method is_immediate op n =
      match op with
      | Ilsl | Ilsr | Iasr -> n >= 0 && n < Arch.size_int * 8
      | _ -> false

    (* Says whether an integer constant is a suitable immediate argument for the
       given integer test *)

    method virtual is_immediate_test : integer_comparison -> int -> bool

    (* Selection of addressing modes *)

    method virtual select_addressing
        : Cmm.memory_chunk ->
          Cmm.expression ->
          Arch.addressing_mode * Cmm.expression

    (* Default instruction selection for stores (of words) *)

    method select_store is_assign addr arg =
      Istore (Word_val, addr, is_assign), arg

    (* call marking methods, documented in selectgen.mli *)
    val contains_calls = ref false

    method mark_call = contains_calls := true

    method mark_tailcall = ()

    method mark_c_tailcall = if !Clflags.debug then contains_calls := true

    method mark_instr =
      function
      | Iop (Icall_ind | Icall_imm _ | Iextcall _ | Iprobe _) -> self#mark_call
      | Iop (Itailcall_ind | Itailcall_imm _) -> self#mark_tailcall
      | Iop (Ialloc _) | Iop (Ipoll _) ->
        self#mark_call (* caml_alloc*, caml_garbage_collection (incl. polls) *)
      | Iraise raise_kind -> (
        match raise_kind with
        | Lambda.Raise_notrace -> ()
        | Lambda.Raise_regular | Lambda.Raise_reraise ->
          (* PR#6239 *)
          (* caml_stash_backtrace; we #mark_call rather than #mark_c_tailcall to
             get a good stack backtrace *)
          self#mark_call)
      | Itrywith _ -> self#mark_call
      | _ -> ()

    (* Default instruction selection for operators *)

    method select_operation op args _dbg =
      match op, args with
      | Capply _, Cconst_symbol (func, _dbg) :: rem -> Icall_imm { func }, rem
      | Capply _, _ -> Icall_ind, args
      | Cextcall { func; builtin = true }, _ ->
        Misc.fatal_errorf
          "Selection.select_operation: builtin not recognized %s" func ()
      | Cextcall { func; alloc; ty; ty_args; returns; builtin = false }, _ ->
        ( Iextcall { func; alloc; ty_res = ty; ty_args; returns; stack_ofs = -1 },
          args )
      | Cload { memory_chunk; mutability; is_atomic }, [arg] ->
        let addressing_mode, eloc = self#select_addressing memory_chunk arg in
        Iload { memory_chunk; addressing_mode; mutability; is_atomic }, [eloc]
      | Cstore (chunk, init), [arg1; arg2] ->
        let addr, eloc = self#select_addressing chunk arg1 in
        let is_assign =
          match init with Initialization -> false | Assignment -> true
        in
        if chunk = Word_int || chunk = Word_val
        then
          let op, newarg2 = self#select_store is_assign addr arg2 in
          op, [newarg2; eloc]
        else Istore (chunk, addr, is_assign), [arg2; eloc]
        (* Inversion addr/datum in Istore *)
<<<<<<< HEAD
      end
  | (Cdls_get, _) -> Idls_get, args
  | (Cpoll, _) -> (Ipoll { return_label = None }), args
  | (Calloc mode, _) -> (Ialloc {bytes = 0; dbginfo = []; mode}), args
  | (Caddi, _) -> self#select_arith_comm Iadd args
  | (Csubi, _) -> self#select_arith Isub args
  | (Cmuli, _) -> self#select_arith_comm Imul args
  | (Cmulhi { signed }, _) -> self#select_arith_comm (Imulh {signed}) args
  | (Cdivi, _) -> (Iintop Idiv, args)
  | (Cmodi, _) -> (Iintop Imod, args)
  | (Cand, _) -> self#select_arith_comm Iand args
  | (Cor, _) -> self#select_arith_comm Ior args
  | (Cxor, _) -> self#select_arith_comm Ixor args
  | (Clsl, _) -> self#select_arith Ilsl args
  | (Clsr, _) -> self#select_arith Ilsr args
  | (Casr, _) -> self#select_arith Iasr args
  | (Cclz {arg_is_non_zero}, _) -> (Iintop (Iclz{arg_is_non_zero}), args)
  | (Cctz {arg_is_non_zero}, _) -> (Iintop (Ictz{arg_is_non_zero}), args)
  | (Cpopcnt, _) -> (Iintop Ipopcnt, args)
  | (Ccmpi comp, _) -> self#select_arith_comp (Isigned comp) args
  | (Caddv, _) -> self#select_arith_comm Iadd args
  | (Cadda, _) -> self#select_arith_comm Iadd args
  | (Ccmpa comp, _) -> self#select_arith_comp (Iunsigned comp) args
  | (Ccmpf (w, comp), _) -> (Ifloatop(w, Icompf comp), args)
  | (Ccsel _, [cond; ifso; ifnot]) ->
     let (cond, earg) = self#select_condition cond in
     (Icsel cond, [ earg; ifso; ifnot ])
  | (Cnegf w, _) -> (Ifloatop (w, Inegf), args)
  | (Cabsf w, _) -> (Ifloatop (w, Iabsf), args)
  | (Caddf w, _) -> (Ifloatop (w, Iaddf), args)
  | (Csubf w, _) -> (Ifloatop (w, Isubf), args)
  | (Cmulf w, _) -> (Ifloatop (w, Imulf), args)
  | (Cdivf w, _) -> (Ifloatop (w, Idivf), args)
  | (Creinterpret_cast cast, _) -> (Ireinterpret_cast cast, args)
  | (Cstatic_cast cast, _) -> (Istatic_cast cast, args)
  | (Catomic {op = Fetch_and_add; size}, [src; dst]) ->
    let dst_size = match size with Word | Sixtyfour -> Word_int | Thirtytwo -> Thirtytwo_signed in
    let (addr, eloc) = self#select_addressing dst_size dst in
    (Iintop_atomic { op = Fetch_and_add; size; addr }, [src; eloc])
  | (Catomic {op = Compare_and_swap; size}, [compare_with; set_to; dst]) ->
    let dst_size = match size with Word | Sixtyfour -> Word_int | Thirtytwo -> Thirtytwo_signed in
    let (addr, eloc) = self#select_addressing dst_size dst in
    (Iintop_atomic { op = Compare_and_swap; size; addr }, [compare_with; set_to; eloc])
  | (Cprobe { name; handler_code_sym; enabled_at_init; }, _) ->
    Iprobe { name; handler_code_sym; enabled_at_init; }, args
  | (Cprobe_is_enabled {name}, _) -> Iprobe_is_enabled {name}, []
  | (Cbeginregion, _) -> Ibeginregion, []
  | (Cendregion, _) -> Iendregion, args
  | _ -> Misc.fatal_error "Selection.select_oper"

method private select_arith_comm op = function
  | [arg; Cconst_int (n, _)] when self#is_immediate op n ->
      (Iintop_imm(op, n), [arg])
  | [Cconst_int (n, _); arg] when self#is_immediate op n ->
      (Iintop_imm(op, n), [arg])
  | args ->
      (Iintop op, args)

method private select_arith op = function
  | [arg; Cconst_int (n, _)] when self#is_immediate op n ->
      (Iintop_imm(op, n), [arg])
  | args ->
      (Iintop op, args)

method private select_arith_comp cmp = function
  | [arg; Cconst_int (n, _)] when self#is_immediate (Icomp cmp) n ->
      (Iintop_imm(Icomp cmp, n), [arg])
  | [Cconst_int (n, _); arg]
    when self#is_immediate (Icomp(swap_intcomp cmp)) n ->
      (Iintop_imm(Icomp(swap_intcomp cmp), n), [arg])
  | args ->
      (Iintop(Icomp cmp), args)

(* Instruction selection for conditionals *)

method select_condition = function
  | Cop(Ccmpi cmp, [arg1; Cconst_int (n, _)], _)
    when self#is_immediate_test (Isigned cmp) n ->
      (Iinttest_imm(Isigned cmp, n), arg1)
  | Cop(Ccmpi cmp, [Cconst_int (n, _); arg2], _)
    when self#is_immediate_test (Isigned (swap_integer_comparison cmp)) n ->
      (Iinttest_imm(Isigned(swap_integer_comparison cmp), n), arg2)
  | Cop(Ccmpi cmp, args, _) ->
      (Iinttest(Isigned cmp), Ctuple args)
  | Cop(Ccmpa cmp, [arg1; Cconst_int (n, _)], _)
    when self#is_immediate_test (Iunsigned cmp) n ->
      (Iinttest_imm(Iunsigned cmp, n), arg1)
  | Cop(Ccmpa cmp, [Cconst_int (n, _); arg2], _)
    when self#is_immediate_test (Iunsigned (swap_integer_comparison cmp)) n ->
      (Iinttest_imm(Iunsigned(swap_integer_comparison cmp), n), arg2)
  | Cop(Ccmpa cmp, args, _) ->
      (Iinttest(Iunsigned cmp), Ctuple args)
  | Cop(Ccmpf (width, cmp), args, _) ->
      (Ifloattest (width, cmp), Ctuple args)
  | Cop(Cand, [arg; Cconst_int (1, _)], _) ->
      (Ioddtest, arg)
  | arg ->
      (Itruetest, arg)

(* Return an array of fresh registers of the given type.
   Normally implemented as Reg.createv, but some
   ports (e.g. Arm) can override this definition to store float values
   in pairs of integer registers. *)

method regs_for tys = Reg.createv tys

(* Buffering of instruction sequences *)

val mutable instr_seq = dummy_instr

method insert_debug _env desc dbg arg res =
  instr_seq <- instr_cons_debug desc arg res dbg instr_seq

method insert _env desc arg res =
  (* CR mshinwell: fix debuginfo *)
  instr_seq <- instr_cons_debug desc arg res Debuginfo.none instr_seq

method extract_onto o =
  let rec extract res i =
    if i == dummy_instr
      then res
      else extract {i with next = res} i.next in
    extract o instr_seq

method extract =
  self#extract_onto (end_instr ())

(* Insert a sequence of moves from one pseudoreg set to another. *)

method insert_move env src dst =
  if src.stamp <> dst.stamp then
    self#insert env (Iop Imove) [|src|] [|dst|]

method insert_moves env src dst =
  for i = 0 to min (Array.length src) (Array.length dst) - 1 do
    self#insert_move env src.(i) dst.(i)
  done

(* Insert moves and stack offsets for function arguments and results *)

method insert_move_args env arg loc stacksize =
  if stacksize <> 0 then begin
    self#insert env (Iop(Istackoffset stacksize)) [||] [||]
  end;
  self#insert_moves env arg loc

method insert_move_results env loc res stacksize =
  self#insert_moves env loc res;
  if stacksize <> 0 then begin
    self#insert env (Iop(Istackoffset(-stacksize))) [||] [||]
  end

(* Add an Iop opcode. Can be overridden by processor description
   to insert moves before and after the operation, i.e. for two-address
   instructions, or instructions using dedicated registers. *)

method insert_op_debug env op dbg rs rd =
  self#insert_debug env (Iop op) dbg rs rd;
  rd

method insert_op env op rs rd =
  self#insert_op_debug env op Debuginfo.none rs rd

(* Emit an expression.

   [bound_name] is the name that will be bound to the result of evaluating
   the expression, if such exists.  This is used for emitting debugging
   info.

   Returns:
     - [None] if the expression does not finish normally (e.g. raises)
     - [Some rs] if the expression yields a result in registers [rs] *)
method emit_expr (env:environment) exp ~bound_name =
  self#emit_expr_aux env exp ~bound_name

(* Emit an expression which may end some regions early.

   Returns:
    - [None] if the expression does not finish normally (e.g. raises)
    - [Some (rs, unclosed)] if the expression yields a result in [rs],
      having left [unclosed] (a suffix of env.regions) regions open *)
method emit_expr_aux (env:environment) exp ~bound_name : Reg.t array option =
  (* Normal case of returning a value: no regions are closed *)
  let ret res = Some res in
  match exp with
    Cconst_int (n, _dbg) ->
      let r = self#regs_for typ_int in
      ret (self#insert_op env (Iconst_int(Nativeint.of_int n)) [||] r)
  | Cconst_natint (n, _dbg) ->
      let r = self#regs_for typ_int in
      ret (self#insert_op env (Iconst_int n) [||] r)
  | Cconst_float32 (n, _dbg) ->
      let r = self#regs_for typ_float32 in
      ret (self#insert_op env (Iconst_float32 (Int32.bits_of_float n)) [||] r)
  | Cconst_float (n, _dbg) ->
      let r = self#regs_for typ_float in
      ret (self#insert_op env (Iconst_float (Int64.bits_of_float n)) [||] r)
  | Cconst_vec128 (bits, _dbg) ->
    let r = self#regs_for typ_vec128 in
    ret (self#insert_op env (Iconst_vec128 bits) [||] r)
  | Cconst_symbol (n, _dbg) ->
      (* Cconst_symbol _ evaluates to a statically-allocated address, so its
         value fits in a typ_int register and is never changed by the GC.

         Some Cconst_symbols point to statically-allocated blocks, some of
         which may point to heap values. However, any such blocks will be
         registered in the compilation unit's global roots structure, so
         adding this register to the frame table would be redundant *)
      let r = self#regs_for typ_int in
      ret (self#insert_op env (Iconst_symbol n) [||] r)
  | Cvar v ->
      begin try
        ret (env_find v env)
      with Not_found ->
        Misc.fatal_error("Selection.emit_expr: unbound var " ^ V.unique_name v)
      end
  | Clet(v, e1, e2) ->
      begin match self#emit_expr env e1 ~bound_name:(Some v) with
        None -> None
      | Some r1 -> self#emit_expr_aux (self#bind_let env v r1) e2 ~bound_name
      end
  | Clet_mut(v, k, e1, e2) ->
      begin match self#emit_expr env e1 ~bound_name:(Some v) with
        None -> None
      | Some r1 ->
          self#emit_expr_aux (self#bind_let_mut env v k r1) e2 ~bound_name
      end
  | Cphantom_let (_var, _defining_expr, body) ->
      self#emit_expr_aux env body ~bound_name
  | Cassign(v, e1) ->
      let rv, provenance =
        try
          env_find_mut v env
=======
      | Cdls_get, _ -> Idls_get, args
      | Calloc mode, _ -> Ialloc { bytes = 0; dbginfo = []; mode }, args
      | Caddi, _ -> self#select_arith_comm Iadd args
      | Csubi, _ -> self#select_arith Isub args
      | Cmuli, _ -> self#select_arith_comm Imul args
      | Cmulhi { signed }, _ -> self#select_arith_comm (Imulh { signed }) args
      | Cdivi, _ -> Iintop Idiv, args
      | Cmodi, _ -> Iintop Imod, args
      | Cand, _ -> self#select_arith_comm Iand args
      | Cor, _ -> self#select_arith_comm Ior args
      | Cxor, _ -> self#select_arith_comm Ixor args
      | Clsl, _ -> self#select_arith Ilsl args
      | Clsr, _ -> self#select_arith Ilsr args
      | Casr, _ -> self#select_arith Iasr args
      | Cclz { arg_is_non_zero }, _ -> Iintop (Iclz { arg_is_non_zero }), args
      | Cctz { arg_is_non_zero }, _ -> Iintop (Ictz { arg_is_non_zero }), args
      | Cpopcnt, _ -> Iintop Ipopcnt, args
      | Ccmpi comp, _ -> self#select_arith_comp (Isigned comp) args
      | Caddv, _ -> self#select_arith_comm Iadd args
      | Cadda, _ -> self#select_arith_comm Iadd args
      | Ccmpa comp, _ -> self#select_arith_comp (Iunsigned comp) args
      | Ccmpf (w, comp), _ -> Ifloatop (w, Icompf comp), args
      | Ccsel _, [cond; ifso; ifnot] ->
        let cond, earg = self#select_condition cond in
        Icsel cond, [earg; ifso; ifnot]
      | Cnegf w, _ -> Ifloatop (w, Inegf), args
      | Cabsf w, _ -> Ifloatop (w, Iabsf), args
      | Caddf w, _ -> Ifloatop (w, Iaddf), args
      | Csubf w, _ -> Ifloatop (w, Isubf), args
      | Cmulf w, _ -> Ifloatop (w, Imulf), args
      | Cdivf w, _ -> Ifloatop (w, Idivf), args
      | Creinterpret_cast cast, _ -> Ireinterpret_cast cast, args
      | Cstatic_cast cast, _ -> Istatic_cast cast, args
      | Catomic { op = Fetch_and_add; size }, [src; dst] ->
        let dst_size =
          match size with
          | Word | Sixtyfour -> Word_int
          | Thirtytwo -> Thirtytwo_signed
        in
        let addr, eloc = self#select_addressing dst_size dst in
        Iintop_atomic { op = Fetch_and_add; size; addr }, [src; eloc]
      | Catomic { op = Compare_and_swap; size }, [compare_with; set_to; dst] ->
        let dst_size =
          match size with
          | Word | Sixtyfour -> Word_int
          | Thirtytwo -> Thirtytwo_signed
        in
        let addr, eloc = self#select_addressing dst_size dst in
        ( Iintop_atomic { op = Compare_and_swap; size; addr },
          [compare_with; set_to; eloc] )
      | Cprobe { name; handler_code_sym; enabled_at_init }, _ ->
        Iprobe { name; handler_code_sym; enabled_at_init }, args
      | Cprobe_is_enabled { name }, _ -> Iprobe_is_enabled { name }, []
      | Cbeginregion, _ -> Ibeginregion, []
      | Cendregion, _ -> Iendregion, args
      | _ -> Misc.fatal_error "Selection.select_oper"

    method private select_arith_comm op =
      function
      | [arg; Cconst_int (n, _)] when self#is_immediate op n ->
        Iintop_imm (op, n), [arg]
      | [Cconst_int (n, _); arg] when self#is_immediate op n ->
        Iintop_imm (op, n), [arg]
      | args -> Iintop op, args

    method private select_arith op =
      function
      | [arg; Cconst_int (n, _)] when self#is_immediate op n ->
        Iintop_imm (op, n), [arg]
      | args -> Iintop op, args

    method private select_arith_comp cmp =
      function
      | [arg; Cconst_int (n, _)] when self#is_immediate (Icomp cmp) n ->
        Iintop_imm (Icomp cmp, n), [arg]
      | [Cconst_int (n, _); arg]
        when self#is_immediate (Icomp (swap_intcomp cmp)) n ->
        Iintop_imm (Icomp (swap_intcomp cmp), n), [arg]
      | args -> Iintop (Icomp cmp), args

    (* Instruction selection for conditionals *)

    method select_condition =
      function
      | Cop (Ccmpi cmp, [arg1; Cconst_int (n, _)], _)
        when self#is_immediate_test (Isigned cmp) n ->
        Iinttest_imm (Isigned cmp, n), arg1
      | Cop (Ccmpi cmp, [Cconst_int (n, _); arg2], _)
        when self#is_immediate_test (Isigned (swap_integer_comparison cmp)) n ->
        Iinttest_imm (Isigned (swap_integer_comparison cmp), n), arg2
      | Cop (Ccmpi cmp, args, _) -> Iinttest (Isigned cmp), Ctuple args
      | Cop (Ccmpa cmp, [arg1; Cconst_int (n, _)], _)
        when self#is_immediate_test (Iunsigned cmp) n ->
        Iinttest_imm (Iunsigned cmp, n), arg1
      | Cop (Ccmpa cmp, [Cconst_int (n, _); arg2], _)
        when self#is_immediate_test (Iunsigned (swap_integer_comparison cmp)) n
        ->
        Iinttest_imm (Iunsigned (swap_integer_comparison cmp), n), arg2
      | Cop (Ccmpa cmp, args, _) -> Iinttest (Iunsigned cmp), Ctuple args
      | Cop (Ccmpf (width, cmp), args, _) ->
        Ifloattest (width, cmp), Ctuple args
      | Cop (Cand, [arg; Cconst_int (1, _)], _) -> Ioddtest, arg
      | arg -> Itruetest, arg

    (* Return an array of fresh registers of the given type. Normally
       implemented as Reg.createv, but some ports (e.g. Arm) can override this
       definition to store float values in pairs of integer registers. *)

    method regs_for tys = Reg.createv tys

    (* Buffering of instruction sequences *)

    val mutable instr_seq = dummy_instr

    method insert_debug _env desc dbg arg res =
      instr_seq <- instr_cons_debug desc arg res dbg instr_seq

    method insert _env desc arg res =
      (* CR mshinwell: fix debuginfo *)
      instr_seq <- instr_cons_debug desc arg res Debuginfo.none instr_seq

    method extract_onto o =
      let rec extract res i =
        if i == dummy_instr then res else extract { i with next = res } i.next
      in
      extract o instr_seq

    method extract = self#extract_onto (end_instr ())

    (* Insert a sequence of moves from one pseudoreg set to another. *)

    method insert_move env src dst =
      if src.stamp <> dst.stamp
      then self#insert env (Iop Imove) [| src |] [| dst |]

    method insert_moves env src dst =
      for i = 0 to min (Array.length src) (Array.length dst) - 1 do
        self#insert_move env src.(i) dst.(i)
      done

    (* Insert moves and stack offsets for function arguments and results *)

    method insert_move_args env arg loc stacksize =
      if stacksize <> 0
      then self#insert env (Iop (Istackoffset stacksize)) [||] [||];
      self#insert_moves env arg loc

    method insert_move_results env loc res stacksize =
      self#insert_moves env loc res;
      if stacksize <> 0
      then self#insert env (Iop (Istackoffset (-stacksize))) [||] [||]

    (* Add an Iop opcode. Can be overridden by processor description to insert
       moves before and after the operation, i.e. for two-address instructions,
       or instructions using dedicated registers. *)

    method insert_op_debug env op dbg rs rd =
      self#insert_debug env (Iop op) dbg rs rd;
      rd

    method insert_op env op rs rd =
      self#insert_op_debug env op Debuginfo.none rs rd

    (* Emit an expression.

       [bound_name] is the name that will be bound to the result of evaluating
       the expression, if such exists. This is used for emitting debugging info.

       Returns: - [None] if the expression does not finish normally (e.g.
       raises) - [Some rs] if the expression yields a result in registers
       [rs] *)
    method emit_expr (env : environment) exp ~bound_name =
      self#emit_expr_aux env exp ~bound_name

    (* Emit an expression which may end some regions early.

       Returns: - [None] if the expression does not finish normally (e.g.
       raises) - [Some (rs, unclosed)] if the expression yields a result in
       [rs], having left [unclosed] (a suffix of env.regions) regions open *)
    method emit_expr_aux (env : environment) exp ~bound_name
        : Reg.t array option =
      (* Normal case of returning a value: no regions are closed *)
      let ret res = Some res in
      match exp with
      | Cconst_int (n, _dbg) ->
        let r = self#regs_for typ_int in
        ret (self#insert_op env (Iconst_int (Nativeint.of_int n)) [||] r)
      | Cconst_natint (n, _dbg) ->
        let r = self#regs_for typ_int in
        ret (self#insert_op env (Iconst_int n) [||] r)
      | Cconst_float32 (n, _dbg) ->
        let r = self#regs_for typ_float32 in
        ret (self#insert_op env (Iconst_float32 (Int32.bits_of_float n)) [||] r)
      | Cconst_float (n, _dbg) ->
        let r = self#regs_for typ_float in
        ret (self#insert_op env (Iconst_float (Int64.bits_of_float n)) [||] r)
      | Cconst_vec128 (bits, _dbg) ->
        let r = self#regs_for typ_vec128 in
        ret (self#insert_op env (Iconst_vec128 bits) [||] r)
      | Cconst_symbol (n, _dbg) ->
        (* Cconst_symbol _ evaluates to a statically-allocated address, so its
           value fits in a typ_int register and is never changed by the GC.

           Some Cconst_symbols point to statically-allocated blocks, some of
           which may point to heap values. However, any such blocks will be
           registered in the compilation unit's global roots structure, so
           adding this register to the frame table would be redundant *)
        let r = self#regs_for typ_int in
        ret (self#insert_op env (Iconst_symbol n) [||] r)
      | Cvar v -> (
        try ret (env_find v env)
>>>>>>> 8e32667f
        with Not_found ->
          Misc.fatal_error
            ("Selection.emit_expr: unbound var " ^ V.unique_name v))
      | Clet (v, e1, e2) -> (
        match self#emit_expr env e1 ~bound_name:(Some v) with
        | None -> None
        | Some r1 -> self#emit_expr_aux (self#bind_let env v r1) e2 ~bound_name)
      | Clet_mut (v, k, e1, e2) -> (
        match self#emit_expr env e1 ~bound_name:(Some v) with
        | None -> None
        | Some r1 ->
          self#emit_expr_aux (self#bind_let_mut env v k r1) e2 ~bound_name)
      | Cphantom_let (_var, _defining_expr, body) ->
        self#emit_expr_aux env body ~bound_name
      | Cassign (v, e1) -> (
        let rv, provenance =
          try env_find_mut v env
          with Not_found ->
            Misc.fatal_error ("Selection.emit_expr: unbound var " ^ V.name v)
        in
        match self#emit_expr env e1 ~bound_name:None with
        | None -> None
        | Some r1 ->
          (if Option.is_some provenance
          then
            let naming_op =
              Iname_for_debugger
                { ident = v;
                  provenance;
                  which_parameter = None;
                  is_assignment = true;
                  regs = r1
                }
            in
            self#insert_debug env (Iop naming_op) Debuginfo.none [||] [||]);
          self#insert_moves env r1 rv;
          ret [||])
      | Ctuple [] -> ret [||]
      | Ctuple exp_list -> (
        match self#emit_parts_list env exp_list with
        | None -> None
        | Some (simple_list, ext_env) ->
          ret (self#emit_tuple ext_env simple_list))
      | Cop (Craise k, [arg], dbg) -> (
        match self#emit_expr env arg ~bound_name:None with
        | None -> None
        | Some r1 ->
          let rd = [| Proc.loc_exn_bucket |] in
          self#insert env (Iop Imove) r1 rd;
          self#insert_debug env (Iraise k) dbg rd [||];
          set_traps_for_raise env;
          None)
      | Cop (Copaque, args, dbg) -> (
        match self#emit_parts_list env args with
        | None -> None
        | Some (simple_args, env) ->
          let rs = self#emit_tuple env simple_args in
          ret (self#insert_op_debug env Iopaque dbg rs rs))
      | Cop (Ctuple_field (field, fields_layout), [arg], _dbg) -> (
        match self#emit_expr env arg ~bound_name:None with
        | None -> None
        | Some loc_exp ->
          let flat_size a =
            Array.fold_left (fun acc t -> acc + Array.length t) 0 a
          in
          assert (Array.length loc_exp = flat_size fields_layout);
          let before = Array.sub fields_layout 0 field in
          let size_before = flat_size before in
          let field_slice =
            Array.sub loc_exp size_before (Array.length fields_layout.(field))
          in
          ret field_slice)
      | Cop (op, args, dbg) -> (
        match self#emit_parts_list env args with
        | None -> None
        | Some (simple_args, env) -> (
          let add_naming_op_for_bound_name regs =
            match bound_name with
            | None -> ()
            | Some bound_name ->
              let provenance = VP.provenance bound_name in
              if Option.is_some provenance
              then
                let bound_name = VP.var bound_name in
                let naming_op =
                  Iname_for_debugger
                    { ident = bound_name;
                      provenance;
                      which_parameter = None;
                      is_assignment = false;
                      regs
                    }
                in
                self#insert_debug env (Iop naming_op) Debuginfo.none [||] [||]
          in
          let ty = oper_result_type op in
          let new_op, new_args = self#select_operation op simple_args dbg in
          match new_op with
          | Icall_ind ->
            let r1 = self#emit_tuple env new_args in
            let rarg = Array.sub r1 1 (Array.length r1 - 1) in
            let rd = self#regs_for ty in
            let loc_arg, stack_ofs_args = Proc.loc_arguments (Reg.typv rarg) in
            let loc_res, stack_ofs_res = Proc.loc_results_call (Reg.typv rd) in
            let stack_ofs = Stdlib.Int.max stack_ofs_args stack_ofs_res in
            self#insert_move_args env rarg loc_arg stack_ofs;
            self#insert_debug env (Iop new_op) dbg
              (Array.append [| r1.(0) |] loc_arg)
              loc_res;
            (* The destination registers (as per the procedure calling
               convention) need to be named right now, otherwise the result of
               the function call may be unavailable in the debugger immediately
               after the call. *)
            add_naming_op_for_bound_name loc_res;
            self#insert_move_results env loc_res rd stack_ofs;
            set_traps_for_raise env;
            Some rd
          | Icall_imm _ ->
            let r1 = self#emit_tuple env new_args in
            let rd = self#regs_for ty in
            let loc_arg, stack_ofs_args = Proc.loc_arguments (Reg.typv r1) in
            let loc_res, stack_ofs_res = Proc.loc_results_call (Reg.typv rd) in
            let stack_ofs = Stdlib.Int.max stack_ofs_args stack_ofs_res in
            self#insert_move_args env r1 loc_arg stack_ofs;
            self#insert_debug env (Iop new_op) dbg loc_arg loc_res;
            add_naming_op_for_bound_name loc_res;
            self#insert_move_results env loc_res rd stack_ofs;
            set_traps_for_raise env;
            Some rd
          | Iextcall ({ func; ty_args; returns; _ } as r) ->
            let loc_arg, stack_ofs =
              self#emit_extcall_args env ty_args new_args
            in
            let keep_for_checking =
              (not returns)
              && !current_function_is_check_enabled
              && String.equal func Cmm.caml_flambda2_invalid
            in
            let returns, ty =
              if keep_for_checking then true, typ_int else returns, ty
            in
            let rd = self#regs_for ty in
            let loc_res =
              self#insert_op_debug env
                (Iextcall { r with stack_ofs; returns })
                dbg loc_arg
                (Proc.loc_external_results (Reg.typv rd))
            in
            add_naming_op_for_bound_name loc_res;
            self#insert_move_results env loc_res rd stack_ofs;
            set_traps_for_raise env;
            if returns then ret rd else None
          | Ialloc { bytes = _; mode } ->
            let rd = self#regs_for typ_val in
            let bytes = size_expr env (Ctuple new_args) in
            let alloc_words = (bytes + Arch.size_addr - 1) / Arch.size_addr in
            let op =
              Ialloc
                { bytes = alloc_words * Arch.size_addr;
                  dbginfo = [{ alloc_words; alloc_dbg = dbg }];
                  mode
                }
            in
            self#insert_debug env (Iop op) dbg [||] rd;
            add_naming_op_for_bound_name rd;
            self#emit_stores env dbg new_args rd;
            set_traps_for_raise env;
            ret rd
          | Iprobe _ ->
            let r1 = self#emit_tuple env new_args in
            let rd = self#regs_for ty in
            let rd = self#insert_op_debug env new_op dbg r1 rd in
            set_traps_for_raise env;
            ret rd
          | op ->
            let r1 = self#emit_tuple env new_args in
            let rd = self#regs_for ty in
            add_naming_op_for_bound_name rd;
            ret (self#insert_op_debug env op dbg r1 rd)))
      | Csequence (e1, e2) -> (
        match self#emit_expr env e1 ~bound_name:None with
        | None -> None
        | Some _ -> self#emit_expr_aux env e2 ~bound_name)
      | Cifthenelse (econd, _ifso_dbg, eif, _ifnot_dbg, eelse, dbg, _kind) -> (
        let cond, earg = self#select_condition econd in
        match self#emit_expr env earg ~bound_name:None with
        | None -> None
        | Some rarg ->
          let rif, (sif : 'self) = self#emit_sequence env eif ~bound_name in
          let relse, (selse : 'self) =
            self#emit_sequence env eelse ~bound_name
          in
          let r = join env rif sif relse selse ~bound_name in
          self#insert_debug env
            (Iifthenelse (cond, sif#extract, selse#extract))
            dbg rarg [||];
          r)
      | Cswitch (esel, index, ecases, dbg, _kind) -> (
        match self#emit_expr env esel ~bound_name:None with
        | None -> None
        | Some rsel ->
          let rscases =
            Array.map
              (fun (case, _dbg) -> self#emit_sequence env case ~bound_name)
              ecases
          in
          let r = join_array env rscases ~bound_name in
          self#insert_debug env
            (Iswitch (index, Array.map (fun (_, s) -> s#extract) rscases))
            dbg rsel [||];
          r)
      | Ccatch (_, [], e1, _) -> self#emit_expr_aux env e1 ~bound_name
      | Ccatch (rec_flag, handlers, body, _) ->
        let handlers =
          List.map
            (fun (nfail, ids, e2, dbg, is_cold) ->
              let rs =
                List.map
                  (fun (id, typ) ->
                    let r = self#regs_for typ in
                    name_regs id r;
                    r)
                  ids
              in
              nfail, ids, rs, e2, dbg, is_cold)
            handlers
        in
        let env, handlers_map =
          (* Since the handlers may be recursive, and called from the body, the
             same environment is used for translating both the handlers and the
             body. *)
          List.fold_left
            (fun (env, map) (nfail, ids, rs, e2, dbg, is_cold) ->
              let env, r = env_add_static_exception nfail rs env in
              env, Int.Map.add nfail (r, (ids, rs, e2, dbg, is_cold)) map)
            (env, Int.Map.empty) handlers
        in
        let r_body, s_body = self#emit_sequence env body ~bound_name in
        let translate_one_handler nfail
            (traps_info, (ids, rs, e2, _dbg, is_cold)) =
          assert (List.length ids = List.length rs);
          let trap_stack =
            match !traps_info with
            | Unreachable -> assert false
            | Reachable t -> t
          in
          let ids_and_rs = List.combine ids rs in
          let new_env =
            List.fold_left
              (fun env ((id, _typ), r) -> env_add id r env)
              (env_set_trap_stack env trap_stack)
              ids_and_rs
          in
          let r, s =
            self#emit_sequence new_env e2 ~bound_name:None ~at_start:(fun seq ->
                List.iter
                  (fun ((var, _typ), r) ->
                    let provenance = VP.provenance var in
                    if Option.is_some provenance
                    then
                      let var = VP.var var in
                      let naming_op =
                        Iname_for_debugger
                          { ident = var;
                            provenance;
                            which_parameter = None;
                            is_assignment = false;
                            regs = r
                          }
                      in
                      seq#insert_debug env (Iop naming_op) Debuginfo.none [||]
                        [||])
                  ids_and_rs)
          in
          (nfail, trap_stack, is_cold), (r, s)
        in
        let rec build_all_reachable_handlers ~already_built ~not_built =
          let not_built, to_build =
            Int.Map.partition (fun _n (r, _) -> !r = Unreachable) not_built
          in
          if Int.Map.is_empty to_build
          then already_built
          else
            let already_built =
              Int.Map.fold
                (fun nfail handler already_built ->
                  translate_one_handler nfail handler :: already_built)
                to_build already_built
            in
            build_all_reachable_handlers ~already_built ~not_built
        in
        let l =
          build_all_reachable_handlers ~already_built:[] ~not_built:handlers_map
          (* Note: we're dropping unreachable handlers here *)
        in
        let a = Array.of_list ((r_body, s_body) :: List.map snd l) in
        let r = join_array env a ~bound_name in
        let aux ((nfail, ts, is_cold), (_r, s)) =
          nfail, ts, s#extract, is_cold
        in
        let final_trap_stack =
          match r_body with
          | Some _ -> env.trap_stack
          | None -> (
            (* The body never returns, so the trap stack at the end of the catch
               is the one from the handlers *)
            match l with
            | [] ->
              (* This whole catch never returns *)
              env.trap_stack
            | ((_, ts, _), (_, _)) :: tl ->
              assert (List.for_all (fun ((_, ts', _), (_, _)) -> ts = ts') tl);
              ts)
        in
        self#insert env
          (Icatch (rec_flag, final_trap_stack, List.map aux l, s_body#extract))
          [||] [||];
        r
      | Cexit (lbl, args, traps) -> (
        match self#emit_parts_list env args with
        | None -> None
        | Some (simple_list, ext_env) -> (
          match lbl with
          | Lbl nfail ->
            let src = self#emit_tuple ext_env simple_list in
            let handler =
              try env_find_static_exception nfail env
              with Not_found ->
                Misc.fatal_error
                  ("Selection.emit_expr: unbound label "
                 ^ Stdlib.Int.to_string nfail)
            in
            (* Intermediate registers to handle cases where some registers from
               src are present in dest *)
            let tmp_regs = Reg.createv_like src in
            (* Ccatch registers must not contain out of heap pointers *)
            Array.iter (fun reg -> assert (reg.typ <> Addr)) src;
            self#insert_moves env src tmp_regs;
            self#insert_moves env tmp_regs (Array.concat handler.regs);
            self#insert env (Iexit (nfail, traps)) [||] [||];
            set_traps nfail handler.traps_ref env.trap_stack traps;
            None
          | Return_lbl -> (
            match simple_list with
            | [expr] ->
              self#emit_return ext_env expr traps;
              None
            | [] ->
              Misc.fatal_error "Selection.emit_expr: Return without arguments"
            | _ :: _ :: _ ->
              Misc.fatal_error
                "Selection.emit_expr: Return with too many arguments")))
      | Ctrywith (e1, exn_cont, v, e2, dbg, _value_kind) -> (
        let env_body = env_enter_trywith env exn_cont in
        let r1, s1 = self#emit_sequence env_body e1 ~bound_name in
        let rv = self#regs_for typ_val in
        let with_handler env_handler e2 =
          let r2, s2 =
            self#emit_sequence env_handler e2 ~bound_name ~at_start:(fun seq ->
                let provenance = VP.provenance v in
                if Option.is_some provenance
                then
                  let var = VP.var v in
                  let naming_op =
                    Iname_for_debugger
                      { ident = var;
                        provenance;
                        which_parameter = None;
                        is_assignment = false;
                        regs = rv
                      }
                  in
                  seq#insert_debug env (Iop naming_op) Debuginfo.none [||] [||])
          in
          let r = join env r1 s1 r2 s2 ~bound_name in
          self#insert env
            (Itrywith
               ( s1#extract,
                 exn_cont,
                 ( env_handler.trap_stack,
                   instr_cons_debug (Iop Imove) [| Proc.loc_exn_bucket |] rv dbg
                     s2#extract ) ))
            [||] [||];
          r
        in
        let env = env_add v rv env in
        match env_find_static_exception exn_cont env_body with
        | { traps_ref = { contents = Reachable ts }; _ } ->
          with_handler (env_set_trap_stack env ts) e2
        | { traps_ref = { contents = Unreachable }; _ } ->
          let dummy_constant = Cconst_int (1, Debuginfo.none) in
          let segfault =
            Cmm.(
              Cop
                ( Cload
                    { memory_chunk = Word_int;
                      mutability = Mutable;
                      is_atomic = false
                    },
                  [Cconst_int (0, Debuginfo.none)],
                  Debuginfo.none ))
          in
          let dummy_raise =
            Cop (Craise Raise_notrace, [dummy_constant], Debuginfo.none)
          in
          let unreachable =
            (* The use of a raise operation means that this handler is known not
               to return, making it compatible with any layout for the body or
               surrounding code. We also set the trap stack to [Uncaught] to
               ensure that we don't introduce spurious control-flow edges inside
               the function. *)
            Csequence (segfault, dummy_raise)
          in
          let env = env_set_trap_stack env Uncaught in
          with_handler env unreachable
          (* Misc.fatal_errorf "Selection.emit_expr: \ * Unreachable exception
             handler %d" lbl *)
        | exception Not_found ->
          Misc.fatal_errorf "Selection.emit_expr: Unbound handler %d" exn_cont)

    method private emit_sequence ?at_start (env : environment) exp ~bound_name
        : _ * 'self =
      let s : 'self = {<instr_seq = dummy_instr>} in
      (match at_start with None -> () | Some f -> f s);
      let r = s#emit_expr_aux env exp ~bound_name in
      r, s

    method private bind_let (env : environment) v r1 =
      let env =
        if all_regs_anonymous r1
        then (
          name_regs v r1;
          env_add v r1 env)
        else
          let rv = Reg.createv_like r1 in
          name_regs v rv;
          self#insert_moves env r1 rv;
          env_add v rv env
      in
      let provenance = VP.provenance v in
      (if Option.is_some provenance
      then
        let naming_op =
          Iname_for_debugger
            { ident = VP.var v;
              which_parameter = None;
              provenance;
              is_assignment = false;
              regs = r1
            }
        in
        self#insert_debug env (Iop naming_op) Debuginfo.none [||] [||]);
      env

    method private bind_let_mut (env : environment) v k r1 =
      let rv = self#regs_for k in
      name_regs v rv;
      self#insert_moves env r1 rv;
      let provenance = VP.provenance v in
      (if Option.is_some provenance
      then
        let naming_op =
          Iname_for_debugger
            { ident = VP.var v;
              which_parameter = None;
              provenance = VP.provenance v;
              is_assignment = false;
              regs = r1
            }
        in
        self#insert_debug env (Iop naming_op) Debuginfo.none [||] [||]);
      env_add ~mut:Mutable v rv env

    (* The following two functions, [emit_parts] and [emit_parts_list], force
       right-to-left evaluation order as required by the Flambda [Un_anf] pass
       (and to be consistent with the bytecode compiler). *)

    method private emit_parts (env : environment) ~effects_after exp =
      let module EC = Effect_and_coeffect in
      let may_defer_evaluation =
        let ec = self#effects_of exp in
        match EC.effect ec with
        | Effect.Arbitrary | Effect.Raise ->
          (* Preserve the ordering of effectful expressions by evaluating them
             early (in the correct order) and assigning their results to
             temporaries. We can avoid this in just one case: if we know that
             every [exp'] in the original expression list (cf.
             [emit_parts_list]) to be evaluated after [exp] cannot possibly
             affect the result of [exp] or depend on the result of [exp], then
             [exp] may be deferred. (Checking purity here is not enough: we need
             to check copurity too to avoid e.g. moving mutable reads earlier
             than the raising of an exception.) *)
          EC.pure_and_copure effects_after
        | Effect.None -> (
          match EC.coeffect ec with
          | Coeffect.None ->
            (* Pure expressions may be moved. *)
            true
          | Coeffect.Read_mutable -> (
            (* Read-mutable expressions may only be deferred if evaluation of
               every [exp'] (for [exp'] as in the comment above) has no effects
               "worse" (in the sense of the ordering in [Effect.t]) than raising
               an exception. *)
            match EC.effect effects_after with
            | Effect.None | Effect.Raise -> true
            | Effect.Arbitrary -> false)
          | Coeffect.Arbitrary -> (
            (* Arbitrary expressions may only be deferred if evaluation of every
               [exp'] (for [exp'] as in the comment above) has no effects. *)
            match EC.effect effects_after with
            | Effect.None -> true
            | Effect.Arbitrary | Effect.Raise -> false))
      in
      (* Even though some expressions may look like they can be deferred from
         the (co)effect analysis, it may be forbidden to move them. *)
      if may_defer_evaluation && self#is_simple_expr exp
      then Some (exp, env)
      else
        match self#emit_expr env exp ~bound_name:None with
        | None -> None
        | Some r ->
          if Array.length r = 0
          then Some (Ctuple [], env)
          else
            (* The normal case *)
            let id = V.create_local "bind" in
            if all_regs_anonymous r
            then
              (* r is an anonymous, unshared register; use it directly *)
              Some (Cvar id, env_add (VP.create id) r env)
            else
              (* Introduce a fresh temp to hold the result *)
              let tmp = Reg.createv_like r in
              self#insert_moves env r tmp;
              Some (Cvar id, env_add (VP.create id) tmp env)

    method private emit_parts_list (env : environment) exp_list =
      let module EC = Effect_and_coeffect in
      let exp_list_right_to_left, _effect =
        (* Annotate each expression with the (co)effects that happen after it
           when the original expression list is evaluated from right to left.
           The resulting expression list has the rightmost expression first. *)
        List.fold_left
          (fun (exp_list, effects_after) exp ->
            let exp_effect = self#effects_of exp in
            (exp, effects_after) :: exp_list, EC.join exp_effect effects_after)
          ([], EC.none) exp_list
      in
      List.fold_left
        (fun results_and_env (exp, effects_after) ->
          match results_and_env with
          | None -> None
          | Some (result, env) -> (
            match self#emit_parts env exp ~effects_after with
            | None -> None
            | Some (exp_result, env) -> Some (exp_result :: result, env)))
        (Some ([], env))
        exp_list_right_to_left

    method private emit_tuple_not_flattened env exp_list =
      let rec emit_list = function
        | [] -> []
        | exp :: rem -> (
          (* Again, force right-to-left evaluation *)
          let loc_rem = emit_list rem in
          match self#emit_expr env exp ~bound_name:None with
          | None -> assert false (* should have been caught in emit_parts *)
          | Some loc_exp -> loc_exp :: loc_rem)
      in
      emit_list exp_list

    method private emit_tuple env exp_list =
      Array.concat (self#emit_tuple_not_flattened env exp_list)

    method emit_extcall_args env ty_args args =
      let args = self#emit_tuple_not_flattened env args in
      let ty_args =
        if ty_args = [] then List.map (fun _ -> XInt) args else ty_args
      in
      let locs, stack_ofs = Proc.loc_external_arguments ty_args in
      let ty_args = Array.of_list ty_args in
      if stack_ofs <> 0
      then self#insert env (Iop (Istackoffset stack_ofs)) [||] [||];
      List.iteri
        (fun i arg -> self#insert_move_extcall_arg env ty_args.(i) arg locs.(i))
        args;
      Array.concat (Array.to_list locs), stack_ofs

    method insert_move_extcall_arg env _ty_arg src dst =
      (* The default implementation is one or two ordinary moves. (Two in the
         case of an int64 argument on a 32-bit platform.) It can be overridden
         to use special move instructions, for example a "32-bit move"
         instruction for int32 arguments. *)
      self#insert_moves env src dst

    method emit_stores env dbg data regs_addr =
      let a =
        ref (Arch.offset_addressing Arch.identity_addressing (-Arch.size_int))
      in
      List.iter
        (fun e ->
          let op, arg = self#select_store false !a e in
          match self#emit_expr env arg ~bound_name:None with
          | None -> assert false
          | Some regs -> (
            match op with
            | Istore (_, _, _) ->
              for i = 0 to Array.length regs - 1 do
                let r = regs.(i) in
                let kind =
                  match r.typ with
                  | Float -> Double
                  | Float32 -> Single { reg = Float32 }
                  | Vec128 ->
                    (* 128-bit memory operations are default unaligned. Aligned
                       (big)array operations are handled separately via cmm. *)
                    Onetwentyeight_unaligned
                  | Val | Addr | Int -> Word_val
                in
                self#insert_debug env
                  (Iop (Istore (kind, !a, false)))
                  dbg
                  (Array.append [| r |] regs_addr)
                  [||];
                a := Arch.offset_addressing !a (size_component r.typ)
              done
            | _ ->
              self#insert_debug env (Iop op) dbg
                (Array.append regs regs_addr)
                [||];
              a := Arch.offset_addressing !a (size_expr env e)))
        data

    (* Same, but in tail position *)

    method private insert_return (env : environment) r
        (traps : trap_action list) =
      match r with
      | None -> ()
      | Some r ->
        let loc = Proc.loc_results_return (Reg.typv r) in
        self#insert_moves env r loc;
        self#insert env (Ireturn traps) loc [||]

    method private emit_return (env : environment) exp traps =
      self#insert_return env (self#emit_expr_aux env exp ~bound_name:None) traps

    (* Emit an expression in tail position of a function, closing all regions in
       [env.regions] *)
    method emit_tail (env : environment) exp =
      match exp with
      | Clet (v, e1, e2) -> (
        match self#emit_expr env e1 ~bound_name:None with
        | None -> ()
        | Some r1 -> self#emit_tail (self#bind_let env v r1) e2)
      | Clet_mut (v, k, e1, e2) -> (
        match self#emit_expr env e1 ~bound_name:None with
        | None -> ()
        | Some r1 -> self#emit_tail (self#bind_let_mut env v k r1) e2)
      | Cphantom_let (_var, _defining_expr, body) -> self#emit_tail env body
      | Cop ((Capply (ty, Rc_normal) as op), args, dbg) -> (
        match self#emit_parts_list env args with
        | None -> ()
        | Some (simple_args, env) -> (
          let new_op, new_args = self#select_operation op simple_args dbg in
          match new_op with
          | Icall_ind ->
            let r1 = self#emit_tuple env new_args in
            let rd = self#regs_for ty in
            let rarg = Array.sub r1 1 (Array.length r1 - 1) in
            let loc_arg, stack_ofs_args = Proc.loc_arguments (Reg.typv rarg) in
            let loc_res, stack_ofs_res = Proc.loc_results_call (Reg.typv rd) in
            let stack_ofs = Stdlib.Int.max stack_ofs_args stack_ofs_res in
            if stack_ofs = 0 && trap_stack_is_empty env
            then (
              let call = Iop Itailcall_ind in
              self#insert_moves env rarg loc_arg;
              self#insert_debug env call dbg
                (Array.append [| r1.(0) |] loc_arg)
                [||])
            else (
              self#insert_move_args env rarg loc_arg stack_ofs;
              self#insert_debug env (Iop new_op) dbg
                (Array.append [| r1.(0) |] loc_arg)
                loc_res;
              set_traps_for_raise env;
              self#insert env (Iop (Istackoffset (-stack_ofs))) [||] [||];
              self#insert env (Ireturn (pop_all_traps env)) loc_res [||])
          | Icall_imm { func } ->
            let r1 = self#emit_tuple env new_args in
            let rd = self#regs_for ty in
            let loc_arg, stack_ofs_args = Proc.loc_arguments (Reg.typv r1) in
            let loc_res, stack_ofs_res = Proc.loc_results_call (Reg.typv rd) in
            let stack_ofs = Stdlib.Int.max stack_ofs_args stack_ofs_res in
            if stack_ofs = 0 && trap_stack_is_empty env
            then (
              let call = Iop (Itailcall_imm { func }) in
              self#insert_moves env r1 loc_arg;
              self#insert_debug env call dbg loc_arg [||])
            else if func.sym_name = !current_function_name
                    && trap_stack_is_empty env
            then (
              let call = Iop (Itailcall_imm { func }) in
              let loc_arg' = Proc.loc_parameters (Reg.typv r1) in
              self#insert_moves env r1 loc_arg';
              self#insert_debug env call dbg loc_arg' [||])
            else (
              self#insert_move_args env r1 loc_arg stack_ofs;
              self#insert_debug env (Iop new_op) dbg loc_arg loc_res;
              set_traps_for_raise env;
              self#insert env (Iop (Istackoffset (-stack_ofs))) [||] [||];
              self#insert env (Ireturn (pop_all_traps env)) loc_res [||])
          | _ -> Misc.fatal_error "Selection.emit_tail"))
      | Csequence (e1, e2) -> (
        match self#emit_expr env e1 ~bound_name:None with
        | None -> ()
        | Some _ -> self#emit_tail env e2)
      | Cifthenelse (econd, _ifso_dbg, eif, _ifnot_dbg, eelse, dbg, _kind) -> (
        let cond, earg = self#select_condition econd in
        match self#emit_expr env earg ~bound_name:None with
        | None -> ()
        | Some rarg ->
          self#insert_debug env
            (Iifthenelse
               ( cond,
                 self#emit_tail_sequence env eif,
                 self#emit_tail_sequence env eelse ))
            dbg rarg [||])
      | Cswitch (esel, index, ecases, dbg, _kind) -> (
        match self#emit_expr env esel ~bound_name:None with
        | None -> ()
        | Some rsel ->
          let cases =
            Array.map
              (fun (case, _dbg) -> self#emit_tail_sequence env case)
              ecases
          in
          self#insert_debug env (Iswitch (index, cases)) dbg rsel [||])
      | Ccatch (_, [], e1, _) -> self#emit_tail env e1
      | Ccatch (rec_flag, handlers, e1, _) ->
        let handlers =
          List.map
            (fun (nfail, ids, e2, dbg, is_cold) ->
              let rs =
                List.map
                  (fun (id, typ) ->
                    let r = self#regs_for typ in
                    name_regs id r;
                    r)
                  ids
              in
              nfail, ids, rs, e2, dbg, is_cold)
            handlers
        in
        let env, handlers_map =
          List.fold_left
            (fun (env, map) (nfail, ids, rs, e2, dbg, is_cold) ->
              let env, r = env_add_static_exception nfail rs env in
              env, Int.Map.add nfail (r, (ids, rs, e2, dbg, is_cold)) map)
            (env, Int.Map.empty) handlers
        in
        let s_body = self#emit_tail_sequence env e1 in
        let translate_one_handler nfail (trap_info, (ids, rs, e2, _dbg, is_cold))
            =
          assert (List.length ids = List.length rs);
          let trap_stack =
            match !trap_info with
            | Unreachable -> assert false
            | Reachable t -> t
          in
          let ids_and_rs = List.combine ids rs in
          let new_env =
            List.fold_left
              (fun env ((id, _typ), r) -> env_add id r env)
              (env_set_trap_stack env trap_stack)
              ids_and_rs
          in
          let seq =
            self#emit_tail_sequence new_env e2 ~at_start:(fun seq ->
                List.iter
                  (fun ((var, _typ), r) ->
                    let provenance = VP.provenance var in
                    if Option.is_some provenance
                    then
                      let var = VP.var var in
                      let naming_op =
                        Iname_for_debugger
                          { ident = var;
                            provenance;
                            which_parameter = None;
                            is_assignment = false;
                            regs = r
                          }
                      in
                      seq#insert_debug new_env (Iop naming_op) Debuginfo.none
                        [||] [||])
                  ids_and_rs)
          in
          nfail, trap_stack, seq, is_cold
        in
        let rec build_all_reachable_handlers ~already_built ~not_built =
          let not_built, to_build =
            Int.Map.partition (fun _n (r, _) -> !r = Unreachable) not_built
          in
          if Int.Map.is_empty to_build
          then already_built
          else
            let already_built =
              Int.Map.fold
                (fun nfail handler already_built ->
                  translate_one_handler nfail handler :: already_built)
                to_build already_built
            in
            build_all_reachable_handlers ~already_built ~not_built
        in
        let new_handlers =
          build_all_reachable_handlers ~already_built:[] ~not_built:handlers_map
          (* Note: we're dropping unreachable handlers here *)
        in
        (* The final trap stack doesn't matter, as it's not reachable. *)
        self#insert env
          (Icatch (rec_flag, env.trap_stack, new_handlers, s_body))
          [||] [||]
      | Ctrywith (e1, exn_cont, v, e2, dbg, _value_kind) -> (
        let env_body = env_enter_trywith env exn_cont in
        let s1 = self#emit_tail_sequence env_body e1 in
        let rv = self#regs_for typ_val in
        let with_handler env_handler e2 =
          let s2 =
            self#emit_tail_sequence env_handler e2 ~at_start:(fun seq ->
                let provenance = VP.provenance v in
                if Option.is_some provenance
                then
                  let var = VP.var v in
                  let naming_op =
                    Iname_for_debugger
                      { ident = var;
                        provenance;
                        which_parameter = None;
                        is_assignment = false;
                        regs = rv
                      }
                  in
                  seq#insert_debug env_handler (Iop naming_op) Debuginfo.none
                    [||] [||])
          in
          self#insert env
            (Itrywith
               ( s1,
                 exn_cont,
                 ( env_handler.trap_stack,
                   instr_cons_debug (Iop Imove) [| Proc.loc_exn_bucket |] rv dbg
                     s2 ) ))
            [||] [||]
        in
        let env = env_add v rv env in
        match env_find_static_exception exn_cont env_body with
        | { traps_ref = { contents = Reachable ts }; _ } ->
          with_handler (env_set_trap_stack env ts) e2
        | { traps_ref = { contents = Unreachable }; _ } ->
          (* Note: The following [unreachable] expression has machtype [|Int|],
             but this might not be the correct machtype for this function's
             return value. It doesn't matter at runtime since the expression
             cannot return, but if we start checking (or joining) the machtypes
             of the different tails we will need to implement something like the
             [emit_expr_aux] version above, that hides the machtype. *)
          let unreachable =
            Cmm.(
              Cop
                ( Cload
                    { memory_chunk = Word_int;
                      mutability = Mutable;
                      is_atomic = false
                    },
                  [Cconst_int (0, Debuginfo.none)],
                  Debuginfo.none ))
          in
          with_handler env unreachable
        (* Misc.fatal_errorf "Selection.emit_expr: \ Unreachable exception
           handler %d" lbl *)
        | exception Not_found ->
          Misc.fatal_errorf "Selection.emit_expr: Unbound handler %d" exn_cont)
      | Cop _ | Cconst_int _ | Cconst_natint _ | Cconst_float32 _
      | Cconst_float _ | Cconst_symbol _ | Cconst_vec128 _ | Cvar _ | Cassign _
      | Ctuple _ | Cexit _ ->
        self#emit_return env exp (pop_all_traps env)

    method private emit_tail_sequence ?at_start env exp =
      let s = {<instr_seq = dummy_instr>} in
      (match at_start with None -> () | Some f -> f s);
      s#emit_tail env exp;
      s#extract

    (* Sequentialization of a function definition *)

    method emit_fundecl ~future_funcnames f =
      current_function_name := f.Cmm.fun_name.sym_name;
      current_function_is_check_enabled
        := Zero_alloc_checker.is_check_enabled f.Cmm.fun_codegen_options
             f.Cmm.fun_name.sym_name f.Cmm.fun_dbg;
      let num_regs_per_arg = Array.make (List.length f.Cmm.fun_args) 0 in
      let rargs =
        List.mapi
          (fun arg_index (var, ty) ->
            let r = self#regs_for ty in
            name_regs var r;
            num_regs_per_arg.(arg_index) <- Array.length r;
            r)
          f.Cmm.fun_args
      in
      let rarg = Array.concat rargs in
      let loc_arg = Proc.loc_parameters (Reg.typv rarg) in
      let env =
        List.fold_right2
          (fun (id, _ty) r env -> env_add id r env)
          f.Cmm.fun_args rargs env_empty
      in
      self#emit_tail env f.Cmm.fun_body;
      let body = self#extract in
      instr_seq <- dummy_instr;
      let loc_arg_index = ref 0 in
      List.iteri
        (fun param_index (var, _ty) ->
          let provenance = VP.provenance var in
          let var = VP.var var in
          let num_regs_for_arg = num_regs_per_arg.(param_index) in
          let hard_regs_for_arg =
            Array.init num_regs_for_arg (fun index ->
                loc_arg.(!loc_arg_index + index))
          in
          loc_arg_index := !loc_arg_index + num_regs_for_arg;
          if Option.is_some provenance
          then
            let naming_op =
              Iname_for_debugger
                { ident = var;
                  provenance;
                  which_parameter = Some param_index;
                  is_assignment = false;
                  regs = hard_regs_for_arg
                }
            in
            self#insert_debug env (Iop naming_op) Debuginfo.none
              hard_regs_for_arg [||])
        f.Cmm.fun_args;
      self#insert_moves env loc_arg rarg;
      let polled_body =
        if Polling.requires_prologue_poll ~future_funcnames
             ~fun_name:f.Cmm.fun_name.sym_name body
        then
          instr_cons_debug
            (Iop (Ipoll { return_label = None }))
            [||] [||] f.Cmm.fun_dbg body
        else body
      in
      let body_with_prologue = self#extract_onto polled_body in
      instr_iter
        (fun instr -> self#mark_instr instr.Mach.desc)
        body_with_prologue;
      { fun_name = f.Cmm.fun_name.sym_name;
        fun_args = loc_arg;
        fun_body = body_with_prologue;
        fun_codegen_options = f.Cmm.fun_codegen_options;
        fun_dbg = f.Cmm.fun_dbg;
        fun_poll = f.Cmm.fun_poll;
        fun_num_stack_slots = Array.make Proc.num_stack_slot_classes 0;
        fun_contains_calls = !contains_calls
      }
  end<|MERGE_RESOLUTION|>--- conflicted
+++ resolved
@@ -455,106 +455,6 @@
 
 (* The default instruction selection class *)
 
-<<<<<<< HEAD
-class virtual selector_generic = object (self : 'self)
-
-(* A syntactic criterion used in addition to judgements about (co)effects as
-   to whether the evaluation of a given expression may be deferred by
-   [emit_parts].  This criterion is a property of the instruction selection
-   algorithm in this file rather than a property of the Cmm language.
-*)
-method is_simple_expr = function
-    Cconst_int _ -> true
-  | Cconst_natint _ -> true
-  | Cconst_float32 _ -> true
-  | Cconst_float _ -> true
-  | Cconst_symbol _ -> true
-  | Cconst_vec128 _ -> true
-  | Cvar _ -> true
-  | Ctuple el -> List.for_all self#is_simple_expr el
-  | Clet(_id, arg, body) | Clet_mut(_id, _, arg, body) ->
-    self#is_simple_expr arg && self#is_simple_expr body
-  | Cphantom_let(_var, _defining_expr, body) -> self#is_simple_expr body
-  | Csequence(e1, e2) -> self#is_simple_expr e1 && self#is_simple_expr e2
-  | Cop(op, args, _) ->
-      begin match op with
-        (* Cextcall with neither effects nor coeffects is simple
-           if its arguments are *)
-      | Cextcall { effects = No_effects; coeffects = No_coeffects; } ->
-        List.for_all self#is_simple_expr args
-        (* The following may have side effects *)
-      | Capply _ | Cextcall _ | Calloc _ | Cstore _
-      | Craise _ | Catomic _
-      | Cprobe _ | Cprobe_is_enabled _ | Copaque
-      | Cpoll -> false
-      | Cprefetch _ | Cbeginregion | Cendregion -> false (* avoid reordering *)
-        (* The remaining operations are simple if their args are *)
-      | Cload _ | Caddi | Csubi | Cmuli | Cmulhi _ | Cdivi | Cmodi | Cand | Cor
-      | Cxor | Clsl | Clsr | Casr | Ccmpi _ | Caddv | Cadda | Ccmpa _ | Cnegf _
-      | Cclz _ | Cctz _ | Cpopcnt
-      | Cbswap _
-      | Ccsel _
-      | Cabsf _ | Caddf _ | Csubf _ | Cmulf _ | Cdivf _ | Cpackf32
-      | Creinterpret_cast _ | Cstatic_cast _
-      | Ctuple_field _
-      | Ccmpf _ | Cdls_get -> List.for_all self#is_simple_expr args
-      end
-  | Cassign _ | Cifthenelse _ | Cswitch _ | Ccatch _ | Cexit _
-  | Ctrywith _ -> false
-
-(* Analyses the effects and coeffects of an expression.  This is used across
-   a whole list of expressions with a view to determining which expressions
-   may have their evaluation deferred.  The result of this function, modulo
-   target-specific judgements if the [effects_of] method is overridden, is a
-   property of the Cmm language rather than anything particular about the
-   instruction selection algorithm in this file.
-
-   In the case of e.g. an OCaml function call, the arguments whose evaluation
-   cannot be deferred (cf. [emit_parts], below) are computed in right-to-left
-   order first with their results going into temporaries, then the block is
-   allocated, then the remaining arguments are evaluated before being
-   combined with the temporaries. *)
-method effects_of exp =
-  let module EC = Effect_and_coeffect in
-  match exp with
-  | Cconst_int _ | Cconst_natint _ | Cconst_float32 _ | Cconst_float _
-  | Cconst_symbol _ | Cconst_vec128 _ | Cvar _ -> EC.none
-  | Ctuple el -> EC.join_list_map el self#effects_of
-  | Clet (_id, arg, body) | Clet_mut (_id, _, arg, body) ->
-    EC.join (self#effects_of arg) (self#effects_of body)
-  | Cphantom_let (_var, _defining_expr, body) -> self#effects_of body
-  | Csequence (e1, e2) ->
-    EC.join (self#effects_of e1) (self#effects_of e2)
-  | Cifthenelse (cond, _ifso_dbg, ifso, _ifnot_dbg, ifnot, _dbg, _kind) ->
-    EC.join (self#effects_of cond)
-      (EC.join (self#effects_of ifso) (self#effects_of ifnot))
-  | Cop (op, args, _) ->
-    let from_op =
-      match op with
-      | Cextcall { effects = e; coeffects = ce; } ->
-        EC.create (select_effects e) (select_coeffects ce)
-      | Capply _ | Cprobe _ | Copaque | Cpoll -> EC.arbitrary
-      | Calloc Alloc_heap -> EC.none
-      | Calloc Alloc_local -> EC.coeffect_only Coeffect.Arbitrary
-      | Cstore _ -> EC.effect_only Effect.Arbitrary
-      | Cbeginregion | Cendregion -> EC.arbitrary
-      | Cprefetch _ -> EC.arbitrary
-      | Catomic _ -> EC.arbitrary
-      | Craise _ -> EC.effect_only Effect.Raise
-      | Cload {mutability = Asttypes.Immutable} -> EC.none
-      | Cload {mutability = Asttypes.Mutable} | Cdls_get ->
-        EC.coeffect_only Coeffect.Read_mutable
-      | Cprobe_is_enabled _ -> EC.coeffect_only Coeffect.Arbitrary
-      | Ctuple_field _
-      | Caddi | Csubi | Cmuli | Cmulhi _ | Cdivi | Cmodi | Cand | Cor | Cxor
-      | Cbswap _
-      | Ccsel _
-      | Cclz _ | Cctz _ | Cpopcnt
-      | Clsl | Clsr | Casr | Ccmpi _ | Caddv | Cadda | Ccmpa _
-      | Cnegf _ | Cabsf _ | Caddf _ | Csubf _ | Cmulf _ | Cdivf _ | Cpackf32
-      | Creinterpret_cast _ | Cstatic_cast _
-      | Ccmpf _ ->
-=======
 class virtual selector_generic =
   object (self : 'self)
     (* A syntactic criterion used in addition to judgements about (co)effects as
@@ -616,7 +516,6 @@
       match exp with
       | Cconst_int _ | Cconst_natint _ | Cconst_float32 _ | Cconst_float _
       | Cconst_symbol _ | Cconst_vec128 _ | Cvar _ ->
->>>>>>> 8e32667f
         EC.none
       | Ctuple el -> EC.join_list_map el self#effects_of
       | Clet (_id, arg, body) | Clet_mut (_id, _, arg, body) ->
@@ -655,7 +554,6 @@
 
     (* Says whether an integer constant is a suitable immediate argument for the
        given integer operation *)
-
     method is_immediate op n =
       match op with
       | Ilsl | Ilsr | Iasr -> n >= 0 && n < Arch.size_int * 8
@@ -730,242 +628,8 @@
           op, [newarg2; eloc]
         else Istore (chunk, addr, is_assign), [arg2; eloc]
         (* Inversion addr/datum in Istore *)
-<<<<<<< HEAD
-      end
-  | (Cdls_get, _) -> Idls_get, args
-  | (Cpoll, _) -> (Ipoll { return_label = None }), args
-  | (Calloc mode, _) -> (Ialloc {bytes = 0; dbginfo = []; mode}), args
-  | (Caddi, _) -> self#select_arith_comm Iadd args
-  | (Csubi, _) -> self#select_arith Isub args
-  | (Cmuli, _) -> self#select_arith_comm Imul args
-  | (Cmulhi { signed }, _) -> self#select_arith_comm (Imulh {signed}) args
-  | (Cdivi, _) -> (Iintop Idiv, args)
-  | (Cmodi, _) -> (Iintop Imod, args)
-  | (Cand, _) -> self#select_arith_comm Iand args
-  | (Cor, _) -> self#select_arith_comm Ior args
-  | (Cxor, _) -> self#select_arith_comm Ixor args
-  | (Clsl, _) -> self#select_arith Ilsl args
-  | (Clsr, _) -> self#select_arith Ilsr args
-  | (Casr, _) -> self#select_arith Iasr args
-  | (Cclz {arg_is_non_zero}, _) -> (Iintop (Iclz{arg_is_non_zero}), args)
-  | (Cctz {arg_is_non_zero}, _) -> (Iintop (Ictz{arg_is_non_zero}), args)
-  | (Cpopcnt, _) -> (Iintop Ipopcnt, args)
-  | (Ccmpi comp, _) -> self#select_arith_comp (Isigned comp) args
-  | (Caddv, _) -> self#select_arith_comm Iadd args
-  | (Cadda, _) -> self#select_arith_comm Iadd args
-  | (Ccmpa comp, _) -> self#select_arith_comp (Iunsigned comp) args
-  | (Ccmpf (w, comp), _) -> (Ifloatop(w, Icompf comp), args)
-  | (Ccsel _, [cond; ifso; ifnot]) ->
-     let (cond, earg) = self#select_condition cond in
-     (Icsel cond, [ earg; ifso; ifnot ])
-  | (Cnegf w, _) -> (Ifloatop (w, Inegf), args)
-  | (Cabsf w, _) -> (Ifloatop (w, Iabsf), args)
-  | (Caddf w, _) -> (Ifloatop (w, Iaddf), args)
-  | (Csubf w, _) -> (Ifloatop (w, Isubf), args)
-  | (Cmulf w, _) -> (Ifloatop (w, Imulf), args)
-  | (Cdivf w, _) -> (Ifloatop (w, Idivf), args)
-  | (Creinterpret_cast cast, _) -> (Ireinterpret_cast cast, args)
-  | (Cstatic_cast cast, _) -> (Istatic_cast cast, args)
-  | (Catomic {op = Fetch_and_add; size}, [src; dst]) ->
-    let dst_size = match size with Word | Sixtyfour -> Word_int | Thirtytwo -> Thirtytwo_signed in
-    let (addr, eloc) = self#select_addressing dst_size dst in
-    (Iintop_atomic { op = Fetch_and_add; size; addr }, [src; eloc])
-  | (Catomic {op = Compare_and_swap; size}, [compare_with; set_to; dst]) ->
-    let dst_size = match size with Word | Sixtyfour -> Word_int | Thirtytwo -> Thirtytwo_signed in
-    let (addr, eloc) = self#select_addressing dst_size dst in
-    (Iintop_atomic { op = Compare_and_swap; size; addr }, [compare_with; set_to; eloc])
-  | (Cprobe { name; handler_code_sym; enabled_at_init; }, _) ->
-    Iprobe { name; handler_code_sym; enabled_at_init; }, args
-  | (Cprobe_is_enabled {name}, _) -> Iprobe_is_enabled {name}, []
-  | (Cbeginregion, _) -> Ibeginregion, []
-  | (Cendregion, _) -> Iendregion, args
-  | _ -> Misc.fatal_error "Selection.select_oper"
-
-method private select_arith_comm op = function
-  | [arg; Cconst_int (n, _)] when self#is_immediate op n ->
-      (Iintop_imm(op, n), [arg])
-  | [Cconst_int (n, _); arg] when self#is_immediate op n ->
-      (Iintop_imm(op, n), [arg])
-  | args ->
-      (Iintop op, args)
-
-method private select_arith op = function
-  | [arg; Cconst_int (n, _)] when self#is_immediate op n ->
-      (Iintop_imm(op, n), [arg])
-  | args ->
-      (Iintop op, args)
-
-method private select_arith_comp cmp = function
-  | [arg; Cconst_int (n, _)] when self#is_immediate (Icomp cmp) n ->
-      (Iintop_imm(Icomp cmp, n), [arg])
-  | [Cconst_int (n, _); arg]
-    when self#is_immediate (Icomp(swap_intcomp cmp)) n ->
-      (Iintop_imm(Icomp(swap_intcomp cmp), n), [arg])
-  | args ->
-      (Iintop(Icomp cmp), args)
-
-(* Instruction selection for conditionals *)
-
-method select_condition = function
-  | Cop(Ccmpi cmp, [arg1; Cconst_int (n, _)], _)
-    when self#is_immediate_test (Isigned cmp) n ->
-      (Iinttest_imm(Isigned cmp, n), arg1)
-  | Cop(Ccmpi cmp, [Cconst_int (n, _); arg2], _)
-    when self#is_immediate_test (Isigned (swap_integer_comparison cmp)) n ->
-      (Iinttest_imm(Isigned(swap_integer_comparison cmp), n), arg2)
-  | Cop(Ccmpi cmp, args, _) ->
-      (Iinttest(Isigned cmp), Ctuple args)
-  | Cop(Ccmpa cmp, [arg1; Cconst_int (n, _)], _)
-    when self#is_immediate_test (Iunsigned cmp) n ->
-      (Iinttest_imm(Iunsigned cmp, n), arg1)
-  | Cop(Ccmpa cmp, [Cconst_int (n, _); arg2], _)
-    when self#is_immediate_test (Iunsigned (swap_integer_comparison cmp)) n ->
-      (Iinttest_imm(Iunsigned(swap_integer_comparison cmp), n), arg2)
-  | Cop(Ccmpa cmp, args, _) ->
-      (Iinttest(Iunsigned cmp), Ctuple args)
-  | Cop(Ccmpf (width, cmp), args, _) ->
-      (Ifloattest (width, cmp), Ctuple args)
-  | Cop(Cand, [arg; Cconst_int (1, _)], _) ->
-      (Ioddtest, arg)
-  | arg ->
-      (Itruetest, arg)
-
-(* Return an array of fresh registers of the given type.
-   Normally implemented as Reg.createv, but some
-   ports (e.g. Arm) can override this definition to store float values
-   in pairs of integer registers. *)
-
-method regs_for tys = Reg.createv tys
-
-(* Buffering of instruction sequences *)
-
-val mutable instr_seq = dummy_instr
-
-method insert_debug _env desc dbg arg res =
-  instr_seq <- instr_cons_debug desc arg res dbg instr_seq
-
-method insert _env desc arg res =
-  (* CR mshinwell: fix debuginfo *)
-  instr_seq <- instr_cons_debug desc arg res Debuginfo.none instr_seq
-
-method extract_onto o =
-  let rec extract res i =
-    if i == dummy_instr
-      then res
-      else extract {i with next = res} i.next in
-    extract o instr_seq
-
-method extract =
-  self#extract_onto (end_instr ())
-
-(* Insert a sequence of moves from one pseudoreg set to another. *)
-
-method insert_move env src dst =
-  if src.stamp <> dst.stamp then
-    self#insert env (Iop Imove) [|src|] [|dst|]
-
-method insert_moves env src dst =
-  for i = 0 to min (Array.length src) (Array.length dst) - 1 do
-    self#insert_move env src.(i) dst.(i)
-  done
-
-(* Insert moves and stack offsets for function arguments and results *)
-
-method insert_move_args env arg loc stacksize =
-  if stacksize <> 0 then begin
-    self#insert env (Iop(Istackoffset stacksize)) [||] [||]
-  end;
-  self#insert_moves env arg loc
-
-method insert_move_results env loc res stacksize =
-  self#insert_moves env loc res;
-  if stacksize <> 0 then begin
-    self#insert env (Iop(Istackoffset(-stacksize))) [||] [||]
-  end
-
-(* Add an Iop opcode. Can be overridden by processor description
-   to insert moves before and after the operation, i.e. for two-address
-   instructions, or instructions using dedicated registers. *)
-
-method insert_op_debug env op dbg rs rd =
-  self#insert_debug env (Iop op) dbg rs rd;
-  rd
-
-method insert_op env op rs rd =
-  self#insert_op_debug env op Debuginfo.none rs rd
-
-(* Emit an expression.
-
-   [bound_name] is the name that will be bound to the result of evaluating
-   the expression, if such exists.  This is used for emitting debugging
-   info.
-
-   Returns:
-     - [None] if the expression does not finish normally (e.g. raises)
-     - [Some rs] if the expression yields a result in registers [rs] *)
-method emit_expr (env:environment) exp ~bound_name =
-  self#emit_expr_aux env exp ~bound_name
-
-(* Emit an expression which may end some regions early.
-
-   Returns:
-    - [None] if the expression does not finish normally (e.g. raises)
-    - [Some (rs, unclosed)] if the expression yields a result in [rs],
-      having left [unclosed] (a suffix of env.regions) regions open *)
-method emit_expr_aux (env:environment) exp ~bound_name : Reg.t array option =
-  (* Normal case of returning a value: no regions are closed *)
-  let ret res = Some res in
-  match exp with
-    Cconst_int (n, _dbg) ->
-      let r = self#regs_for typ_int in
-      ret (self#insert_op env (Iconst_int(Nativeint.of_int n)) [||] r)
-  | Cconst_natint (n, _dbg) ->
-      let r = self#regs_for typ_int in
-      ret (self#insert_op env (Iconst_int n) [||] r)
-  | Cconst_float32 (n, _dbg) ->
-      let r = self#regs_for typ_float32 in
-      ret (self#insert_op env (Iconst_float32 (Int32.bits_of_float n)) [||] r)
-  | Cconst_float (n, _dbg) ->
-      let r = self#regs_for typ_float in
-      ret (self#insert_op env (Iconst_float (Int64.bits_of_float n)) [||] r)
-  | Cconst_vec128 (bits, _dbg) ->
-    let r = self#regs_for typ_vec128 in
-    ret (self#insert_op env (Iconst_vec128 bits) [||] r)
-  | Cconst_symbol (n, _dbg) ->
-      (* Cconst_symbol _ evaluates to a statically-allocated address, so its
-         value fits in a typ_int register and is never changed by the GC.
-
-         Some Cconst_symbols point to statically-allocated blocks, some of
-         which may point to heap values. However, any such blocks will be
-         registered in the compilation unit's global roots structure, so
-         adding this register to the frame table would be redundant *)
-      let r = self#regs_for typ_int in
-      ret (self#insert_op env (Iconst_symbol n) [||] r)
-  | Cvar v ->
-      begin try
-        ret (env_find v env)
-      with Not_found ->
-        Misc.fatal_error("Selection.emit_expr: unbound var " ^ V.unique_name v)
-      end
-  | Clet(v, e1, e2) ->
-      begin match self#emit_expr env e1 ~bound_name:(Some v) with
-        None -> None
-      | Some r1 -> self#emit_expr_aux (self#bind_let env v r1) e2 ~bound_name
-      end
-  | Clet_mut(v, k, e1, e2) ->
-      begin match self#emit_expr env e1 ~bound_name:(Some v) with
-        None -> None
-      | Some r1 ->
-          self#emit_expr_aux (self#bind_let_mut env v k r1) e2 ~bound_name
-      end
-  | Cphantom_let (_var, _defining_expr, body) ->
-      self#emit_expr_aux env body ~bound_name
-  | Cassign(v, e1) ->
-      let rv, provenance =
-        try
-          env_find_mut v env
-=======
       | Cdls_get, _ -> Idls_get, args
+      | Cpoll, _ -> Ipoll { return_label = None }, args
       | Calloc mode, _ -> Ialloc { bytes = 0; dbginfo = []; mode }, args
       | Caddi, _ -> self#select_arith_comm Iadd args
       | Csubi, _ -> self#select_arith Isub args
@@ -1176,7 +840,6 @@
         ret (self#insert_op env (Iconst_symbol n) [||] r)
       | Cvar v -> (
         try ret (env_find v env)
->>>>>>> 8e32667f
         with Not_found ->
           Misc.fatal_error
             ("Selection.emit_expr: unbound var " ^ V.unique_name v))
