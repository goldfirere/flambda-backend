{
        "ocaml.sandbox": {
                "kind": "opam",
                "switch": "4.14.1"
        },
        "files.associations": {
                "*.mlp": "ocaml",
                "smmintrin.h": "c",
                "tmmintrin.h": "c",
<<<<<<< HEAD
                "pmmintrin.h": "c",
                "*.tbl": "c",
                "platform.h": "c"
        }
=======
                "pmmintrin.h": "c"
        },
        "[ocaml]": {
                "editor.defaultFormatter": "ocamllabs.ocaml-platform",
        },
        "[ocaml.interface]": {
                "editor.defaultFormatter": "ocamllabs.ocaml-platform",
        },
>>>>>>> fd9f7925
}<|MERGE_RESOLUTION|>--- conflicted
+++ resolved
@@ -7,13 +7,9 @@
                 "*.mlp": "ocaml",
                 "smmintrin.h": "c",
                 "tmmintrin.h": "c",
-<<<<<<< HEAD
                 "pmmintrin.h": "c",
                 "*.tbl": "c",
                 "platform.h": "c"
-        }
-=======
-                "pmmintrin.h": "c"
         },
         "[ocaml]": {
                 "editor.defaultFormatter": "ocamllabs.ocaml-platform",
@@ -21,5 +17,4 @@
         "[ocaml.interface]": {
                 "editor.defaultFormatter": "ocamllabs.ocaml-platform",
         },
->>>>>>> fd9f7925
 }